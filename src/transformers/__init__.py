--- conflicted
+++ resolved
@@ -298,11 +298,7 @@
     "models.git": ["GIT_PRETRAINED_CONFIG_ARCHIVE_MAP", "GitConfig", "GitProcessor", "GitVisionConfig"],
     "models.glpn": ["GLPN_PRETRAINED_CONFIG_ARCHIVE_MAP", "GLPNConfig"],
     "models.gpt2": ["GPT2_PRETRAINED_CONFIG_ARCHIVE_MAP", "GPT2Config", "GPT2Tokenizer"],
-<<<<<<< HEAD
-    "models.gpt_bigcode": ["GPT_BIGCODE_PRETRAINED_CONFIG_ARCHIVE_MAP", "GPTBigCodeConfig", "GPTBigCodeTokenizer"],
-=======
     "models.gpt_bigcode": ["GPT_BIGCODE_PRETRAINED_CONFIG_ARCHIVE_MAP", "GPTBigCodeConfig"],
->>>>>>> e0921c6b
     "models.gpt_neo": ["GPT_NEO_PRETRAINED_CONFIG_ARCHIVE_MAP", "GPTNeoConfig"],
     "models.gpt_neox": ["GPT_NEOX_PRETRAINED_CONFIG_ARCHIVE_MAP", "GPTNeoXConfig"],
     "models.gpt_neox_japanese": ["GPT_NEOX_JAPANESE_PRETRAINED_CONFIG_ARCHIVE_MAP", "GPTNeoXJapaneseConfig"],
@@ -1649,21 +1645,11 @@
     _import_structure["models.gpt_bigcode"].extend(
         [
             "GPT_BIGCODE_PRETRAINED_MODEL_ARCHIVE_LIST",
-<<<<<<< HEAD
-            "GPTBigCodeDoubleHeadsModel",
-            "GPTBigCodeForSequenceClassification",
-            "GPTBigCodeForTokenClassification",
-            "GPTBigCodeLMHeadModel",
-            "GPTBigCodeModel",
-            "GPTBigCodePreTrainedModel",
-            "load_tf_weights_in_gpt_bigcode",
-=======
             "GPTBigCodeForCausalLM",
             "GPTBigCodeForSequenceClassification",
             "GPTBigCodeForTokenClassification",
             "GPTBigCodeModel",
             "GPTBigCodePreTrainedModel",
->>>>>>> e0921c6b
         ]
     )
     _import_structure["models.gpt_neo"].extend(
@@ -5161,21 +5147,11 @@
         )
         from .models.gpt_bigcode import (
             GPT_BIGCODE_PRETRAINED_MODEL_ARCHIVE_LIST,
-<<<<<<< HEAD
-            GPTBigCodeDoubleHeadsModel,
-            GPTBigCodeForSequenceClassification,
-            GPTBigCodeForTokenClassification,
-            GPTBigCodeLMHeadModel,
-            GPTBigCodeModel,
-            GPTBigCodePreTrainedModel,
-            load_tf_weights_in_gpt_bigcode,
-=======
             GPTBigCodeForCausalLM,
             GPTBigCodeForSequenceClassification,
             GPTBigCodeForTokenClassification,
             GPTBigCodeModel,
             GPTBigCodePreTrainedModel,
->>>>>>> e0921c6b
         )
         from .models.gpt_neo import (
             GPT_NEO_PRETRAINED_MODEL_ARCHIVE_LIST,
