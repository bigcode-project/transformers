# coding=utf-8
# Copyright 2018 The HuggingFace Inc. team.
#
# Licensed under the Apache License, Version 2.0 (the "License");
# you may not use this file except in compliance with the License.
# You may obtain a copy of the License at
#
#     http://www.apache.org/licenses/LICENSE-2.0
#
# Unless required by applicable law or agreed to in writing, software
# distributed under the License is distributed on an "AS IS" BASIS,
# WITHOUT WARRANTIES OR CONDITIONS OF ANY KIND, either express or implied.
# See the License for the specific language governing permissions and
# limitations under the License.
""" Auto Model class."""

import warnings
from collections import OrderedDict

from ...utils import logging
from .auto_factory import _BaseAutoModelClass, _LazyAutoMapping, auto_class_update
from .configuration_auto import CONFIG_MAPPING_NAMES


logger = logging.get_logger(__name__)


MODEL_MAPPING_NAMES = OrderedDict(
    [
        # Base model mapping
        ("albert", "AlbertModel"),
        ("align", "AlignModel"),
        ("altclip", "AltCLIPModel"),
        ("audio-spectrogram-transformer", "ASTModel"),
        ("bart", "BartModel"),
        ("beit", "BeitModel"),
        ("bert", "BertModel"),
        ("bert-generation", "BertGenerationEncoder"),
        ("big_bird", "BigBirdModel"),
        ("bigbird_pegasus", "BigBirdPegasusModel"),
        ("biogpt", "BioGptModel"),
        ("bit", "BitModel"),
        ("blenderbot", "BlenderbotModel"),
        ("blenderbot-small", "BlenderbotSmallModel"),
        ("blip", "BlipModel"),
        ("blip-2", "Blip2Model"),
        ("bloom", "BloomModel"),
        ("bridgetower", "BridgeTowerModel"),
        ("camembert", "CamembertModel"),
        ("canine", "CanineModel"),
        ("chinese_clip", "ChineseCLIPModel"),
        ("clap", "ClapModel"),
        ("clip", "CLIPModel"),
        ("clipseg", "CLIPSegModel"),
        ("codegen", "CodeGenModel"),
        ("conditional_detr", "ConditionalDetrModel"),
        ("convbert", "ConvBertModel"),
        ("convnext", "ConvNextModel"),
        ("convnextv2", "ConvNextV2Model"),
        ("ctrl", "CTRLModel"),
        ("cvt", "CvtModel"),
        ("data2vec-audio", "Data2VecAudioModel"),
        ("data2vec-text", "Data2VecTextModel"),
        ("data2vec-vision", "Data2VecVisionModel"),
        ("deberta", "DebertaModel"),
        ("deberta-v2", "DebertaV2Model"),
        ("decision_transformer", "DecisionTransformerModel"),
        ("deformable_detr", "DeformableDetrModel"),
        ("deit", "DeiTModel"),
        ("deta", "DetaModel"),
        ("detr", "DetrModel"),
        ("dinat", "DinatModel"),
        ("distilbert", "DistilBertModel"),
        ("donut-swin", "DonutSwinModel"),
        ("dpr", "DPRQuestionEncoder"),
        ("dpt", "DPTModel"),
        ("efficientformer", "EfficientFormerModel"),
        ("efficientnet", "EfficientNetModel"),
        ("electra", "ElectraModel"),
        ("ernie", "ErnieModel"),
        ("ernie_m", "ErnieMModel"),
        ("esm", "EsmModel"),
        ("flaubert", "FlaubertModel"),
        ("flava", "FlavaModel"),
        ("fnet", "FNetModel"),
        ("fsmt", "FSMTModel"),
        ("funnel", ("FunnelModel", "FunnelBaseModel")),
        ("git", "GitModel"),
        ("glpn", "GLPNModel"),
        ("gpt-sw3", "GPT2Model"),
        ("gpt2", "GPT2Model"),
        ("gpt_bigcode", "GPTBigCodeModel"),
        ("gpt_neo", "GPTNeoModel"),
        ("gpt_neox", "GPTNeoXModel"),
        ("gpt_neox_japanese", "GPTNeoXJapaneseModel"),
        ("gptj", "GPTJModel"),
        ("gptsan-japanese", "GPTSanJapaneseForConditionalGeneration"),
        ("graphormer", "GraphormerModel"),
        ("groupvit", "GroupViTModel"),
        ("hubert", "HubertModel"),
        ("ibert", "IBertModel"),
        ("imagegpt", "ImageGPTModel"),
        ("informer", "InformerModel"),
        ("jukebox", "JukeboxModel"),
        ("layoutlm", "LayoutLMModel"),
        ("layoutlmv2", "LayoutLMv2Model"),
        ("layoutlmv3", "LayoutLMv3Model"),
        ("led", "LEDModel"),
        ("levit", "LevitModel"),
        ("lilt", "LiltModel"),
        ("llama", "LlamaModel"),
        ("longformer", "LongformerModel"),
        ("longt5", "LongT5Model"),
        ("luke", "LukeModel"),
        ("lxmert", "LxmertModel"),
        ("m2m_100", "M2M100Model"),
        ("marian", "MarianModel"),
        ("markuplm", "MarkupLMModel"),
        ("mask2former", "Mask2FormerModel"),
        ("maskformer", "MaskFormerModel"),
        ("maskformer-swin", "MaskFormerSwinModel"),
        ("mbart", "MBartModel"),
        ("mctct", "MCTCTModel"),
        ("mega", "MegaModel"),
        ("megatron-bert", "MegatronBertModel"),
        ("mgp-str", "MgpstrForSceneTextRecognition"),
        ("mobilebert", "MobileBertModel"),
        ("mobilenet_v1", "MobileNetV1Model"),
        ("mobilenet_v2", "MobileNetV2Model"),
        ("mobilevit", "MobileViTModel"),
        ("mpnet", "MPNetModel"),
        ("mt5", "MT5Model"),
        ("mvp", "MvpModel"),
        ("nat", "NatModel"),
        ("nezha", "NezhaModel"),
        ("nystromformer", "NystromformerModel"),
        ("oneformer", "OneFormerModel"),
        ("openai-gpt", "OpenAIGPTModel"),
        ("opt", "OPTModel"),
        ("owlvit", "OwlViTModel"),
        ("pegasus", "PegasusModel"),
        ("pegasus_x", "PegasusXModel"),
        ("perceiver", "PerceiverModel"),
        ("plbart", "PLBartModel"),
        ("poolformer", "PoolFormerModel"),
        ("prophetnet", "ProphetNetModel"),
        ("qdqbert", "QDQBertModel"),
        ("reformer", "ReformerModel"),
        ("regnet", "RegNetModel"),
        ("rembert", "RemBertModel"),
        ("resnet", "ResNetModel"),
        ("retribert", "RetriBertModel"),
        ("roberta", "RobertaModel"),
        ("roberta-prelayernorm", "RobertaPreLayerNormModel"),
        ("roc_bert", "RoCBertModel"),
        ("roformer", "RoFormerModel"),
        ("segformer", "SegformerModel"),
        ("sew", "SEWModel"),
        ("sew-d", "SEWDModel"),
        ("speech_to_text", "Speech2TextModel"),
        ("speecht5", "SpeechT5Model"),
        ("splinter", "SplinterModel"),
        ("squeezebert", "SqueezeBertModel"),
        ("swin", "SwinModel"),
        ("swin2sr", "Swin2SRModel"),
        ("swinv2", "Swinv2Model"),
        ("switch_transformers", "SwitchTransformersModel"),
        ("t5", "T5Model"),
        ("table-transformer", "TableTransformerModel"),
        ("tapas", "TapasModel"),
        ("time_series_transformer", "TimeSeriesTransformerModel"),
        ("timesformer", "TimesformerModel"),
        ("trajectory_transformer", "TrajectoryTransformerModel"),
        ("transfo-xl", "TransfoXLModel"),
        ("tvlt", "TvltModel"),
        ("unispeech", "UniSpeechModel"),
        ("unispeech-sat", "UniSpeechSatModel"),
        ("van", "VanModel"),
        ("videomae", "VideoMAEModel"),
        ("vilt", "ViltModel"),
        ("vision-text-dual-encoder", "VisionTextDualEncoderModel"),
        ("visual_bert", "VisualBertModel"),
        ("vit", "ViTModel"),
        ("vit_hybrid", "ViTHybridModel"),
        ("vit_mae", "ViTMAEModel"),
        ("vit_msn", "ViTMSNModel"),
        ("wav2vec2", "Wav2Vec2Model"),
        ("wav2vec2-conformer", "Wav2Vec2ConformerModel"),
        ("wavlm", "WavLMModel"),
        ("whisper", "WhisperModel"),
        ("xclip", "XCLIPModel"),
        ("xglm", "XGLMModel"),
        ("xlm", "XLMModel"),
        ("xlm-prophetnet", "XLMProphetNetModel"),
        ("xlm-roberta", "XLMRobertaModel"),
        ("xlm-roberta-xl", "XLMRobertaXLModel"),
        ("xlnet", "XLNetModel"),
        ("xmod", "XmodModel"),
        ("yolos", "YolosModel"),
        ("yoso", "YosoModel"),
    ]
)

MODEL_FOR_PRETRAINING_MAPPING_NAMES = OrderedDict(
    [
        # Model for pre-training mapping
        ("albert", "AlbertForPreTraining"),
        ("bart", "BartForConditionalGeneration"),
        ("bert", "BertForPreTraining"),
        ("big_bird", "BigBirdForPreTraining"),
        ("bloom", "BloomForCausalLM"),
        ("camembert", "CamembertForMaskedLM"),
        ("ctrl", "CTRLLMHeadModel"),
        ("data2vec-text", "Data2VecTextForMaskedLM"),
        ("deberta", "DebertaForMaskedLM"),
        ("deberta-v2", "DebertaV2ForMaskedLM"),
        ("distilbert", "DistilBertForMaskedLM"),
        ("electra", "ElectraForPreTraining"),
        ("ernie", "ErnieForPreTraining"),
        ("flaubert", "FlaubertWithLMHeadModel"),
        ("flava", "FlavaForPreTraining"),
        ("fnet", "FNetForPreTraining"),
        ("fsmt", "FSMTForConditionalGeneration"),
        ("funnel", "FunnelForPreTraining"),
        ("gpt-sw3", "GPT2LMHeadModel"),
        ("gpt2", "GPT2LMHeadModel"),
<<<<<<< HEAD
        ("gpt_bigcode", "GPTBigCodeLMHeadModel"),
=======
        ("gptsan-japanese", "GPTSanJapaneseForConditionalGeneration"),
>>>>>>> 7dcd8703
        ("ibert", "IBertForMaskedLM"),
        ("layoutlm", "LayoutLMForMaskedLM"),
        ("longformer", "LongformerForMaskedLM"),
        ("luke", "LukeForMaskedLM"),
        ("lxmert", "LxmertForPreTraining"),
        ("mega", "MegaForMaskedLM"),
        ("megatron-bert", "MegatronBertForPreTraining"),
        ("mobilebert", "MobileBertForPreTraining"),
        ("mpnet", "MPNetForMaskedLM"),
        ("mvp", "MvpForConditionalGeneration"),
        ("nezha", "NezhaForPreTraining"),
        ("openai-gpt", "OpenAIGPTLMHeadModel"),
        ("retribert", "RetriBertModel"),
        ("roberta", "RobertaForMaskedLM"),
        ("roberta-prelayernorm", "RobertaPreLayerNormForMaskedLM"),
        ("roc_bert", "RoCBertForPreTraining"),
        ("splinter", "SplinterForPreTraining"),
        ("squeezebert", "SqueezeBertForMaskedLM"),
        ("switch_transformers", "SwitchTransformersForConditionalGeneration"),
        ("t5", "T5ForConditionalGeneration"),
        ("tapas", "TapasForMaskedLM"),
        ("transfo-xl", "TransfoXLLMHeadModel"),
        ("tvlt", "TvltForPreTraining"),
        ("unispeech", "UniSpeechForPreTraining"),
        ("unispeech-sat", "UniSpeechSatForPreTraining"),
        ("videomae", "VideoMAEForPreTraining"),
        ("visual_bert", "VisualBertForPreTraining"),
        ("vit_mae", "ViTMAEForPreTraining"),
        ("wav2vec2", "Wav2Vec2ForPreTraining"),
        ("wav2vec2-conformer", "Wav2Vec2ConformerForPreTraining"),
        ("xlm", "XLMWithLMHeadModel"),
        ("xlm-roberta", "XLMRobertaForMaskedLM"),
        ("xlm-roberta-xl", "XLMRobertaXLForMaskedLM"),
        ("xlnet", "XLNetLMHeadModel"),
        ("xmod", "XmodForMaskedLM"),
    ]
)

MODEL_WITH_LM_HEAD_MAPPING_NAMES = OrderedDict(
    [
        # Model with LM heads mapping
        ("albert", "AlbertForMaskedLM"),
        ("bart", "BartForConditionalGeneration"),
        ("bert", "BertForMaskedLM"),
        ("big_bird", "BigBirdForMaskedLM"),
        ("bigbird_pegasus", "BigBirdPegasusForConditionalGeneration"),
        ("blenderbot-small", "BlenderbotSmallForConditionalGeneration"),
        ("bloom", "BloomForCausalLM"),
        ("camembert", "CamembertForMaskedLM"),
        ("codegen", "CodeGenForCausalLM"),
        ("convbert", "ConvBertForMaskedLM"),
        ("ctrl", "CTRLLMHeadModel"),
        ("data2vec-text", "Data2VecTextForMaskedLM"),
        ("deberta", "DebertaForMaskedLM"),
        ("deberta-v2", "DebertaV2ForMaskedLM"),
        ("distilbert", "DistilBertForMaskedLM"),
        ("electra", "ElectraForMaskedLM"),
        ("encoder-decoder", "EncoderDecoderModel"),
        ("ernie", "ErnieForMaskedLM"),
        ("esm", "EsmForMaskedLM"),
        ("flaubert", "FlaubertWithLMHeadModel"),
        ("fnet", "FNetForMaskedLM"),
        ("fsmt", "FSMTForConditionalGeneration"),
        ("funnel", "FunnelForMaskedLM"),
        ("git", "GitForCausalLM"),
        ("gpt-sw3", "GPT2LMHeadModel"),
        ("gpt2", "GPT2LMHeadModel"),
        ("gpt_bigcode", "GPTBigCodeLMHeadModel"),
        ("gpt_neo", "GPTNeoForCausalLM"),
        ("gpt_neox", "GPTNeoXForCausalLM"),
        ("gpt_neox_japanese", "GPTNeoXJapaneseForCausalLM"),
        ("gptj", "GPTJForCausalLM"),
        ("gptsan-japanese", "GPTSanJapaneseForConditionalGeneration"),
        ("ibert", "IBertForMaskedLM"),
        ("layoutlm", "LayoutLMForMaskedLM"),
        ("led", "LEDForConditionalGeneration"),
        ("longformer", "LongformerForMaskedLM"),
        ("longt5", "LongT5ForConditionalGeneration"),
        ("luke", "LukeForMaskedLM"),
        ("m2m_100", "M2M100ForConditionalGeneration"),
        ("marian", "MarianMTModel"),
        ("mega", "MegaForMaskedLM"),
        ("megatron-bert", "MegatronBertForCausalLM"),
        ("mobilebert", "MobileBertForMaskedLM"),
        ("mpnet", "MPNetForMaskedLM"),
        ("mvp", "MvpForConditionalGeneration"),
        ("nezha", "NezhaForMaskedLM"),
        ("nystromformer", "NystromformerForMaskedLM"),
        ("openai-gpt", "OpenAIGPTLMHeadModel"),
        ("pegasus_x", "PegasusXForConditionalGeneration"),
        ("plbart", "PLBartForConditionalGeneration"),
        ("qdqbert", "QDQBertForMaskedLM"),
        ("reformer", "ReformerModelWithLMHead"),
        ("rembert", "RemBertForMaskedLM"),
        ("roberta", "RobertaForMaskedLM"),
        ("roberta-prelayernorm", "RobertaPreLayerNormForMaskedLM"),
        ("roc_bert", "RoCBertForMaskedLM"),
        ("roformer", "RoFormerForMaskedLM"),
        ("speech_to_text", "Speech2TextForConditionalGeneration"),
        ("squeezebert", "SqueezeBertForMaskedLM"),
        ("switch_transformers", "SwitchTransformersForConditionalGeneration"),
        ("t5", "T5ForConditionalGeneration"),
        ("tapas", "TapasForMaskedLM"),
        ("transfo-xl", "TransfoXLLMHeadModel"),
        ("wav2vec2", "Wav2Vec2ForMaskedLM"),
        ("whisper", "WhisperForConditionalGeneration"),
        ("xlm", "XLMWithLMHeadModel"),
        ("xlm-roberta", "XLMRobertaForMaskedLM"),
        ("xlm-roberta-xl", "XLMRobertaXLForMaskedLM"),
        ("xlnet", "XLNetLMHeadModel"),
        ("xmod", "XmodForMaskedLM"),
        ("yoso", "YosoForMaskedLM"),
    ]
)

MODEL_FOR_CAUSAL_LM_MAPPING_NAMES = OrderedDict(
    [
        # Model for Causal LM mapping
        ("bart", "BartForCausalLM"),
        ("bert", "BertLMHeadModel"),
        ("bert-generation", "BertGenerationDecoder"),
        ("big_bird", "BigBirdForCausalLM"),
        ("bigbird_pegasus", "BigBirdPegasusForCausalLM"),
        ("biogpt", "BioGptForCausalLM"),
        ("blenderbot", "BlenderbotForCausalLM"),
        ("blenderbot-small", "BlenderbotSmallForCausalLM"),
        ("bloom", "BloomForCausalLM"),
        ("camembert", "CamembertForCausalLM"),
        ("codegen", "CodeGenForCausalLM"),
        ("ctrl", "CTRLLMHeadModel"),
        ("data2vec-text", "Data2VecTextForCausalLM"),
        ("electra", "ElectraForCausalLM"),
        ("ernie", "ErnieForCausalLM"),
        ("git", "GitForCausalLM"),
        ("gpt-sw3", "GPT2LMHeadModel"),
        ("gpt2", "GPT2LMHeadModel"),
        ("gpt_bigcode", "GPTBigCodeLMHeadModel"),
        ("gpt_neo", "GPTNeoForCausalLM"),
        ("gpt_neox", "GPTNeoXForCausalLM"),
        ("gpt_neox_japanese", "GPTNeoXJapaneseForCausalLM"),
        ("gptj", "GPTJForCausalLM"),
        ("llama", "LlamaForCausalLM"),
        ("marian", "MarianForCausalLM"),
        ("mbart", "MBartForCausalLM"),
        ("mega", "MegaForCausalLM"),
        ("megatron-bert", "MegatronBertForCausalLM"),
        ("mvp", "MvpForCausalLM"),
        ("openai-gpt", "OpenAIGPTLMHeadModel"),
        ("opt", "OPTForCausalLM"),
        ("pegasus", "PegasusForCausalLM"),
        ("plbart", "PLBartForCausalLM"),
        ("prophetnet", "ProphetNetForCausalLM"),
        ("qdqbert", "QDQBertLMHeadModel"),
        ("reformer", "ReformerModelWithLMHead"),
        ("rembert", "RemBertForCausalLM"),
        ("roberta", "RobertaForCausalLM"),
        ("roberta-prelayernorm", "RobertaPreLayerNormForCausalLM"),
        ("roc_bert", "RoCBertForCausalLM"),
        ("roformer", "RoFormerForCausalLM"),
        ("speech_to_text_2", "Speech2Text2ForCausalLM"),
        ("transfo-xl", "TransfoXLLMHeadModel"),
        ("trocr", "TrOCRForCausalLM"),
        ("xglm", "XGLMForCausalLM"),
        ("xlm", "XLMWithLMHeadModel"),
        ("xlm-prophetnet", "XLMProphetNetForCausalLM"),
        ("xlm-roberta", "XLMRobertaForCausalLM"),
        ("xlm-roberta-xl", "XLMRobertaXLForCausalLM"),
        ("xlnet", "XLNetLMHeadModel"),
        ("xmod", "XmodForCausalLM"),
    ]
)

MODEL_FOR_MASKED_IMAGE_MODELING_MAPPING_NAMES = OrderedDict(
    [
        ("deit", "DeiTForMaskedImageModeling"),
        ("swin", "SwinForMaskedImageModeling"),
        ("swinv2", "Swinv2ForMaskedImageModeling"),
        ("vit", "ViTForMaskedImageModeling"),
    ]
)


MODEL_FOR_CAUSAL_IMAGE_MODELING_MAPPING_NAMES = OrderedDict(
    # Model for Causal Image Modeling mapping
    [
        ("imagegpt", "ImageGPTForCausalImageModeling"),
    ]
)

MODEL_FOR_IMAGE_CLASSIFICATION_MAPPING_NAMES = OrderedDict(
    [
        # Model for Image Classification mapping
        ("beit", "BeitForImageClassification"),
        ("bit", "BitForImageClassification"),
        ("convnext", "ConvNextForImageClassification"),
        ("convnextv2", "ConvNextV2ForImageClassification"),
        ("cvt", "CvtForImageClassification"),
        ("data2vec-vision", "Data2VecVisionForImageClassification"),
        ("deit", ("DeiTForImageClassification", "DeiTForImageClassificationWithTeacher")),
        ("dinat", "DinatForImageClassification"),
        (
            "efficientformer",
            (
                "EfficientFormerForImageClassification",
                "EfficientFormerForImageClassificationWithTeacher",
            ),
        ),
        ("efficientnet", "EfficientNetForImageClassification"),
        ("imagegpt", "ImageGPTForImageClassification"),
        ("levit", ("LevitForImageClassification", "LevitForImageClassificationWithTeacher")),
        ("mobilenet_v1", "MobileNetV1ForImageClassification"),
        ("mobilenet_v2", "MobileNetV2ForImageClassification"),
        ("mobilevit", "MobileViTForImageClassification"),
        ("nat", "NatForImageClassification"),
        (
            "perceiver",
            (
                "PerceiverForImageClassificationLearned",
                "PerceiverForImageClassificationFourier",
                "PerceiverForImageClassificationConvProcessing",
            ),
        ),
        ("poolformer", "PoolFormerForImageClassification"),
        ("regnet", "RegNetForImageClassification"),
        ("resnet", "ResNetForImageClassification"),
        ("segformer", "SegformerForImageClassification"),
        ("swin", "SwinForImageClassification"),
        ("swinv2", "Swinv2ForImageClassification"),
        ("van", "VanForImageClassification"),
        ("vit", "ViTForImageClassification"),
        ("vit_hybrid", "ViTHybridForImageClassification"),
        ("vit_msn", "ViTMSNForImageClassification"),
    ]
)

MODEL_FOR_IMAGE_SEGMENTATION_MAPPING_NAMES = OrderedDict(
    [
        # Do not add new models here, this class will be deprecated in the future.
        # Model for Image Segmentation mapping
        ("detr", "DetrForSegmentation"),
    ]
)

MODEL_FOR_SEMANTIC_SEGMENTATION_MAPPING_NAMES = OrderedDict(
    [
        # Model for Semantic Segmentation mapping
        ("beit", "BeitForSemanticSegmentation"),
        ("data2vec-vision", "Data2VecVisionForSemanticSegmentation"),
        ("dpt", "DPTForSemanticSegmentation"),
        ("mobilenet_v2", "MobileNetV2ForSemanticSegmentation"),
        ("mobilevit", "MobileViTForSemanticSegmentation"),
        ("segformer", "SegformerForSemanticSegmentation"),
        ("upernet", "UperNetForSemanticSegmentation"),
    ]
)

MODEL_FOR_INSTANCE_SEGMENTATION_MAPPING_NAMES = OrderedDict(
    [
        # Model for Instance Segmentation mapping
        # MaskFormerForInstanceSegmentation can be removed from this mapping in v5
        ("maskformer", "MaskFormerForInstanceSegmentation"),
    ]
)

MODEL_FOR_UNIVERSAL_SEGMENTATION_MAPPING_NAMES = OrderedDict(
    [
        # Model for Universal Segmentation mapping
        ("detr", "DetrForSegmentation"),
        ("mask2former", "Mask2FormerForUniversalSegmentation"),
        ("maskformer", "MaskFormerForInstanceSegmentation"),
        ("oneformer", "OneFormerForUniversalSegmentation"),
    ]
)

MODEL_FOR_VIDEO_CLASSIFICATION_MAPPING_NAMES = OrderedDict(
    [
        ("timesformer", "TimesformerForVideoClassification"),
        ("videomae", "VideoMAEForVideoClassification"),
    ]
)

MODEL_FOR_VISION_2_SEQ_MAPPING_NAMES = OrderedDict(
    [
        ("blip", "BlipForConditionalGeneration"),
        ("blip-2", "Blip2ForConditionalGeneration"),
        ("vision-encoder-decoder", "VisionEncoderDecoderModel"),
    ]
)

MODEL_FOR_MASKED_LM_MAPPING_NAMES = OrderedDict(
    [
        # Model for Masked LM mapping
        ("albert", "AlbertForMaskedLM"),
        ("bart", "BartForConditionalGeneration"),
        ("bert", "BertForMaskedLM"),
        ("big_bird", "BigBirdForMaskedLM"),
        ("camembert", "CamembertForMaskedLM"),
        ("convbert", "ConvBertForMaskedLM"),
        ("data2vec-text", "Data2VecTextForMaskedLM"),
        ("deberta", "DebertaForMaskedLM"),
        ("deberta-v2", "DebertaV2ForMaskedLM"),
        ("distilbert", "DistilBertForMaskedLM"),
        ("electra", "ElectraForMaskedLM"),
        ("ernie", "ErnieForMaskedLM"),
        ("esm", "EsmForMaskedLM"),
        ("flaubert", "FlaubertWithLMHeadModel"),
        ("fnet", "FNetForMaskedLM"),
        ("funnel", "FunnelForMaskedLM"),
        ("ibert", "IBertForMaskedLM"),
        ("layoutlm", "LayoutLMForMaskedLM"),
        ("longformer", "LongformerForMaskedLM"),
        ("luke", "LukeForMaskedLM"),
        ("mbart", "MBartForConditionalGeneration"),
        ("mega", "MegaForMaskedLM"),
        ("megatron-bert", "MegatronBertForMaskedLM"),
        ("mobilebert", "MobileBertForMaskedLM"),
        ("mpnet", "MPNetForMaskedLM"),
        ("mvp", "MvpForConditionalGeneration"),
        ("nezha", "NezhaForMaskedLM"),
        ("nystromformer", "NystromformerForMaskedLM"),
        ("perceiver", "PerceiverForMaskedLM"),
        ("qdqbert", "QDQBertForMaskedLM"),
        ("reformer", "ReformerForMaskedLM"),
        ("rembert", "RemBertForMaskedLM"),
        ("roberta", "RobertaForMaskedLM"),
        ("roberta-prelayernorm", "RobertaPreLayerNormForMaskedLM"),
        ("roc_bert", "RoCBertForMaskedLM"),
        ("roformer", "RoFormerForMaskedLM"),
        ("squeezebert", "SqueezeBertForMaskedLM"),
        ("tapas", "TapasForMaskedLM"),
        ("wav2vec2", "Wav2Vec2ForMaskedLM"),
        ("xlm", "XLMWithLMHeadModel"),
        ("xlm-roberta", "XLMRobertaForMaskedLM"),
        ("xlm-roberta-xl", "XLMRobertaXLForMaskedLM"),
        ("xmod", "XmodForMaskedLM"),
        ("yoso", "YosoForMaskedLM"),
    ]
)

MODEL_FOR_OBJECT_DETECTION_MAPPING_NAMES = OrderedDict(
    [
        # Model for Object Detection mapping
        ("conditional_detr", "ConditionalDetrForObjectDetection"),
        ("deformable_detr", "DeformableDetrForObjectDetection"),
        ("deta", "DetaForObjectDetection"),
        ("detr", "DetrForObjectDetection"),
        ("table-transformer", "TableTransformerForObjectDetection"),
        ("yolos", "YolosForObjectDetection"),
    ]
)

MODEL_FOR_ZERO_SHOT_OBJECT_DETECTION_MAPPING_NAMES = OrderedDict(
    [
        # Model for Zero Shot Object Detection mapping
        ("owlvit", "OwlViTForObjectDetection")
    ]
)

MODEL_FOR_DEPTH_ESTIMATION_MAPPING_NAMES = OrderedDict(
    [
        # Model for depth estimation mapping
        ("dpt", "DPTForDepthEstimation"),
        ("glpn", "GLPNForDepthEstimation"),
    ]
)
MODEL_FOR_SEQ_TO_SEQ_CAUSAL_LM_MAPPING_NAMES = OrderedDict(
    [
        # Model for Seq2Seq Causal LM mapping
        ("bart", "BartForConditionalGeneration"),
        ("bigbird_pegasus", "BigBirdPegasusForConditionalGeneration"),
        ("blenderbot", "BlenderbotForConditionalGeneration"),
        ("blenderbot-small", "BlenderbotSmallForConditionalGeneration"),
        ("encoder-decoder", "EncoderDecoderModel"),
        ("fsmt", "FSMTForConditionalGeneration"),
        ("gptsan-japanese", "GPTSanJapaneseForConditionalGeneration"),
        ("led", "LEDForConditionalGeneration"),
        ("longt5", "LongT5ForConditionalGeneration"),
        ("m2m_100", "M2M100ForConditionalGeneration"),
        ("marian", "MarianMTModel"),
        ("mbart", "MBartForConditionalGeneration"),
        ("mt5", "MT5ForConditionalGeneration"),
        ("mvp", "MvpForConditionalGeneration"),
        ("pegasus", "PegasusForConditionalGeneration"),
        ("pegasus_x", "PegasusXForConditionalGeneration"),
        ("plbart", "PLBartForConditionalGeneration"),
        ("prophetnet", "ProphetNetForConditionalGeneration"),
        ("switch_transformers", "SwitchTransformersForConditionalGeneration"),
        ("t5", "T5ForConditionalGeneration"),
        ("xlm-prophetnet", "XLMProphetNetForConditionalGeneration"),
    ]
)

MODEL_FOR_SPEECH_SEQ_2_SEQ_MAPPING_NAMES = OrderedDict(
    [
        ("speech-encoder-decoder", "SpeechEncoderDecoderModel"),
        ("speech_to_text", "Speech2TextForConditionalGeneration"),
        ("speecht5", "SpeechT5ForSpeechToText"),
        ("whisper", "WhisperForConditionalGeneration"),
    ]
)

MODEL_FOR_SEQUENCE_CLASSIFICATION_MAPPING_NAMES = OrderedDict(
    [
        # Model for Sequence Classification mapping
        ("albert", "AlbertForSequenceClassification"),
        ("bart", "BartForSequenceClassification"),
        ("bert", "BertForSequenceClassification"),
        ("big_bird", "BigBirdForSequenceClassification"),
        ("bigbird_pegasus", "BigBirdPegasusForSequenceClassification"),
        ("bloom", "BloomForSequenceClassification"),
        ("camembert", "CamembertForSequenceClassification"),
        ("canine", "CanineForSequenceClassification"),
        ("convbert", "ConvBertForSequenceClassification"),
        ("ctrl", "CTRLForSequenceClassification"),
        ("data2vec-text", "Data2VecTextForSequenceClassification"),
        ("deberta", "DebertaForSequenceClassification"),
        ("deberta-v2", "DebertaV2ForSequenceClassification"),
        ("distilbert", "DistilBertForSequenceClassification"),
        ("electra", "ElectraForSequenceClassification"),
        ("ernie", "ErnieForSequenceClassification"),
        ("ernie_m", "ErnieMForSequenceClassification"),
        ("esm", "EsmForSequenceClassification"),
        ("flaubert", "FlaubertForSequenceClassification"),
        ("fnet", "FNetForSequenceClassification"),
        ("funnel", "FunnelForSequenceClassification"),
        ("gpt-sw3", "GPT2ForSequenceClassification"),
        ("gpt2", "GPT2ForSequenceClassification"),
        ("gpt_bigcode", "GPTBigCodeForSequenceClassification"),
        ("gpt_neo", "GPTNeoForSequenceClassification"),
        ("gptj", "GPTJForSequenceClassification"),
        ("ibert", "IBertForSequenceClassification"),
        ("layoutlm", "LayoutLMForSequenceClassification"),
        ("layoutlmv2", "LayoutLMv2ForSequenceClassification"),
        ("layoutlmv3", "LayoutLMv3ForSequenceClassification"),
        ("led", "LEDForSequenceClassification"),
        ("lilt", "LiltForSequenceClassification"),
        ("llama", "LlamaForSequenceClassification"),
        ("longformer", "LongformerForSequenceClassification"),
        ("luke", "LukeForSequenceClassification"),
        ("markuplm", "MarkupLMForSequenceClassification"),
        ("mbart", "MBartForSequenceClassification"),
        ("mega", "MegaForSequenceClassification"),
        ("megatron-bert", "MegatronBertForSequenceClassification"),
        ("mobilebert", "MobileBertForSequenceClassification"),
        ("mpnet", "MPNetForSequenceClassification"),
        ("mvp", "MvpForSequenceClassification"),
        ("nezha", "NezhaForSequenceClassification"),
        ("nystromformer", "NystromformerForSequenceClassification"),
        ("openai-gpt", "OpenAIGPTForSequenceClassification"),
        ("opt", "OPTForSequenceClassification"),
        ("perceiver", "PerceiverForSequenceClassification"),
        ("plbart", "PLBartForSequenceClassification"),
        ("qdqbert", "QDQBertForSequenceClassification"),
        ("reformer", "ReformerForSequenceClassification"),
        ("rembert", "RemBertForSequenceClassification"),
        ("roberta", "RobertaForSequenceClassification"),
        ("roberta-prelayernorm", "RobertaPreLayerNormForSequenceClassification"),
        ("roc_bert", "RoCBertForSequenceClassification"),
        ("roformer", "RoFormerForSequenceClassification"),
        ("squeezebert", "SqueezeBertForSequenceClassification"),
        ("tapas", "TapasForSequenceClassification"),
        ("transfo-xl", "TransfoXLForSequenceClassification"),
        ("xlm", "XLMForSequenceClassification"),
        ("xlm-roberta", "XLMRobertaForSequenceClassification"),
        ("xlm-roberta-xl", "XLMRobertaXLForSequenceClassification"),
        ("xlnet", "XLNetForSequenceClassification"),
        ("xmod", "XmodForSequenceClassification"),
        ("yoso", "YosoForSequenceClassification"),
    ]
)

MODEL_FOR_QUESTION_ANSWERING_MAPPING_NAMES = OrderedDict(
    [
        # Model for Question Answering mapping
        ("albert", "AlbertForQuestionAnswering"),
        ("bart", "BartForQuestionAnswering"),
        ("bert", "BertForQuestionAnswering"),
        ("big_bird", "BigBirdForQuestionAnswering"),
        ("bigbird_pegasus", "BigBirdPegasusForQuestionAnswering"),
        ("bloom", "BloomForQuestionAnswering"),
        ("camembert", "CamembertForQuestionAnswering"),
        ("canine", "CanineForQuestionAnswering"),
        ("convbert", "ConvBertForQuestionAnswering"),
        ("data2vec-text", "Data2VecTextForQuestionAnswering"),
        ("deberta", "DebertaForQuestionAnswering"),
        ("deberta-v2", "DebertaV2ForQuestionAnswering"),
        ("distilbert", "DistilBertForQuestionAnswering"),
        ("electra", "ElectraForQuestionAnswering"),
        ("ernie", "ErnieForQuestionAnswering"),
        ("ernie_m", "ErnieMForQuestionAnswering"),
        ("flaubert", "FlaubertForQuestionAnsweringSimple"),
        ("fnet", "FNetForQuestionAnswering"),
        ("funnel", "FunnelForQuestionAnswering"),
        ("gptj", "GPTJForQuestionAnswering"),
        ("ibert", "IBertForQuestionAnswering"),
        ("layoutlmv2", "LayoutLMv2ForQuestionAnswering"),
        ("layoutlmv3", "LayoutLMv3ForQuestionAnswering"),
        ("led", "LEDForQuestionAnswering"),
        ("lilt", "LiltForQuestionAnswering"),
        ("longformer", "LongformerForQuestionAnswering"),
        ("luke", "LukeForQuestionAnswering"),
        ("lxmert", "LxmertForQuestionAnswering"),
        ("markuplm", "MarkupLMForQuestionAnswering"),
        ("mbart", "MBartForQuestionAnswering"),
        ("mega", "MegaForQuestionAnswering"),
        ("megatron-bert", "MegatronBertForQuestionAnswering"),
        ("mobilebert", "MobileBertForQuestionAnswering"),
        ("mpnet", "MPNetForQuestionAnswering"),
        ("mvp", "MvpForQuestionAnswering"),
        ("nezha", "NezhaForQuestionAnswering"),
        ("nystromformer", "NystromformerForQuestionAnswering"),
        ("opt", "OPTForQuestionAnswering"),
        ("qdqbert", "QDQBertForQuestionAnswering"),
        ("reformer", "ReformerForQuestionAnswering"),
        ("rembert", "RemBertForQuestionAnswering"),
        ("roberta", "RobertaForQuestionAnswering"),
        ("roberta-prelayernorm", "RobertaPreLayerNormForQuestionAnswering"),
        ("roc_bert", "RoCBertForQuestionAnswering"),
        ("roformer", "RoFormerForQuestionAnswering"),
        ("splinter", "SplinterForQuestionAnswering"),
        ("squeezebert", "SqueezeBertForQuestionAnswering"),
        ("xlm", "XLMForQuestionAnsweringSimple"),
        ("xlm-roberta", "XLMRobertaForQuestionAnswering"),
        ("xlm-roberta-xl", "XLMRobertaXLForQuestionAnswering"),
        ("xlnet", "XLNetForQuestionAnsweringSimple"),
        ("xmod", "XmodForQuestionAnswering"),
        ("yoso", "YosoForQuestionAnswering"),
    ]
)

MODEL_FOR_TABLE_QUESTION_ANSWERING_MAPPING_NAMES = OrderedDict(
    [
        # Model for Table Question Answering mapping
        ("tapas", "TapasForQuestionAnswering"),
    ]
)

MODEL_FOR_VISUAL_QUESTION_ANSWERING_MAPPING_NAMES = OrderedDict(
    [
        ("vilt", "ViltForQuestionAnswering"),
    ]
)

MODEL_FOR_DOCUMENT_QUESTION_ANSWERING_MAPPING_NAMES = OrderedDict(
    [
        ("layoutlm", "LayoutLMForQuestionAnswering"),
        ("layoutlmv2", "LayoutLMv2ForQuestionAnswering"),
        ("layoutlmv3", "LayoutLMv3ForQuestionAnswering"),
    ]
)

MODEL_FOR_TOKEN_CLASSIFICATION_MAPPING_NAMES = OrderedDict(
    [
        # Model for Token Classification mapping
        ("albert", "AlbertForTokenClassification"),
        ("bert", "BertForTokenClassification"),
        ("big_bird", "BigBirdForTokenClassification"),
        ("bloom", "BloomForTokenClassification"),
        ("camembert", "CamembertForTokenClassification"),
        ("canine", "CanineForTokenClassification"),
        ("convbert", "ConvBertForTokenClassification"),
        ("data2vec-text", "Data2VecTextForTokenClassification"),
        ("deberta", "DebertaForTokenClassification"),
        ("deberta-v2", "DebertaV2ForTokenClassification"),
        ("distilbert", "DistilBertForTokenClassification"),
        ("electra", "ElectraForTokenClassification"),
        ("ernie", "ErnieForTokenClassification"),
        ("ernie_m", "ErnieMForTokenClassification"),
        ("esm", "EsmForTokenClassification"),
        ("flaubert", "FlaubertForTokenClassification"),
        ("fnet", "FNetForTokenClassification"),
        ("funnel", "FunnelForTokenClassification"),
        ("gpt-sw3", "GPT2ForTokenClassification"),
        ("gpt2", "GPT2ForTokenClassification"),
        ("gpt_bigcode", "GPTBigCodeForTokenClassification"),
        ("ibert", "IBertForTokenClassification"),
        ("layoutlm", "LayoutLMForTokenClassification"),
        ("layoutlmv2", "LayoutLMv2ForTokenClassification"),
        ("layoutlmv3", "LayoutLMv3ForTokenClassification"),
        ("lilt", "LiltForTokenClassification"),
        ("longformer", "LongformerForTokenClassification"),
        ("luke", "LukeForTokenClassification"),
        ("markuplm", "MarkupLMForTokenClassification"),
        ("mega", "MegaForTokenClassification"),
        ("megatron-bert", "MegatronBertForTokenClassification"),
        ("mobilebert", "MobileBertForTokenClassification"),
        ("mpnet", "MPNetForTokenClassification"),
        ("nezha", "NezhaForTokenClassification"),
        ("nystromformer", "NystromformerForTokenClassification"),
        ("qdqbert", "QDQBertForTokenClassification"),
        ("rembert", "RemBertForTokenClassification"),
        ("roberta", "RobertaForTokenClassification"),
        ("roberta-prelayernorm", "RobertaPreLayerNormForTokenClassification"),
        ("roc_bert", "RoCBertForTokenClassification"),
        ("roformer", "RoFormerForTokenClassification"),
        ("squeezebert", "SqueezeBertForTokenClassification"),
        ("xlm", "XLMForTokenClassification"),
        ("xlm-roberta", "XLMRobertaForTokenClassification"),
        ("xlm-roberta-xl", "XLMRobertaXLForTokenClassification"),
        ("xlnet", "XLNetForTokenClassification"),
        ("xmod", "XmodForTokenClassification"),
        ("yoso", "YosoForTokenClassification"),
    ]
)

MODEL_FOR_MULTIPLE_CHOICE_MAPPING_NAMES = OrderedDict(
    [
        # Model for Multiple Choice mapping
        ("albert", "AlbertForMultipleChoice"),
        ("bert", "BertForMultipleChoice"),
        ("big_bird", "BigBirdForMultipleChoice"),
        ("camembert", "CamembertForMultipleChoice"),
        ("canine", "CanineForMultipleChoice"),
        ("convbert", "ConvBertForMultipleChoice"),
        ("data2vec-text", "Data2VecTextForMultipleChoice"),
        ("deberta-v2", "DebertaV2ForMultipleChoice"),
        ("distilbert", "DistilBertForMultipleChoice"),
        ("electra", "ElectraForMultipleChoice"),
        ("ernie", "ErnieForMultipleChoice"),
        ("ernie_m", "ErnieMForMultipleChoice"),
        ("flaubert", "FlaubertForMultipleChoice"),
        ("fnet", "FNetForMultipleChoice"),
        ("funnel", "FunnelForMultipleChoice"),
        ("ibert", "IBertForMultipleChoice"),
        ("longformer", "LongformerForMultipleChoice"),
        ("luke", "LukeForMultipleChoice"),
        ("mega", "MegaForMultipleChoice"),
        ("megatron-bert", "MegatronBertForMultipleChoice"),
        ("mobilebert", "MobileBertForMultipleChoice"),
        ("mpnet", "MPNetForMultipleChoice"),
        ("nezha", "NezhaForMultipleChoice"),
        ("nystromformer", "NystromformerForMultipleChoice"),
        ("qdqbert", "QDQBertForMultipleChoice"),
        ("rembert", "RemBertForMultipleChoice"),
        ("roberta", "RobertaForMultipleChoice"),
        ("roberta-prelayernorm", "RobertaPreLayerNormForMultipleChoice"),
        ("roc_bert", "RoCBertForMultipleChoice"),
        ("roformer", "RoFormerForMultipleChoice"),
        ("squeezebert", "SqueezeBertForMultipleChoice"),
        ("xlm", "XLMForMultipleChoice"),
        ("xlm-roberta", "XLMRobertaForMultipleChoice"),
        ("xlm-roberta-xl", "XLMRobertaXLForMultipleChoice"),
        ("xlnet", "XLNetForMultipleChoice"),
        ("xmod", "XmodForMultipleChoice"),
        ("yoso", "YosoForMultipleChoice"),
    ]
)

MODEL_FOR_NEXT_SENTENCE_PREDICTION_MAPPING_NAMES = OrderedDict(
    [
        ("bert", "BertForNextSentencePrediction"),
        ("ernie", "ErnieForNextSentencePrediction"),
        ("fnet", "FNetForNextSentencePrediction"),
        ("megatron-bert", "MegatronBertForNextSentencePrediction"),
        ("mobilebert", "MobileBertForNextSentencePrediction"),
        ("nezha", "NezhaForNextSentencePrediction"),
        ("qdqbert", "QDQBertForNextSentencePrediction"),
    ]
)

MODEL_FOR_AUDIO_CLASSIFICATION_MAPPING_NAMES = OrderedDict(
    [
        # Model for Audio Classification mapping
        ("audio-spectrogram-transformer", "ASTForAudioClassification"),
        ("data2vec-audio", "Data2VecAudioForSequenceClassification"),
        ("hubert", "HubertForSequenceClassification"),
        ("sew", "SEWForSequenceClassification"),
        ("sew-d", "SEWDForSequenceClassification"),
        ("unispeech", "UniSpeechForSequenceClassification"),
        ("unispeech-sat", "UniSpeechSatForSequenceClassification"),
        ("wav2vec2", "Wav2Vec2ForSequenceClassification"),
        ("wav2vec2-conformer", "Wav2Vec2ConformerForSequenceClassification"),
        ("wavlm", "WavLMForSequenceClassification"),
        ("whisper", "WhisperForAudioClassification"),
    ]
)

MODEL_FOR_CTC_MAPPING_NAMES = OrderedDict(
    [
        # Model for Connectionist temporal classification (CTC) mapping
        ("data2vec-audio", "Data2VecAudioForCTC"),
        ("hubert", "HubertForCTC"),
        ("mctct", "MCTCTForCTC"),
        ("sew", "SEWForCTC"),
        ("sew-d", "SEWDForCTC"),
        ("unispeech", "UniSpeechForCTC"),
        ("unispeech-sat", "UniSpeechSatForCTC"),
        ("wav2vec2", "Wav2Vec2ForCTC"),
        ("wav2vec2-conformer", "Wav2Vec2ConformerForCTC"),
        ("wavlm", "WavLMForCTC"),
    ]
)

MODEL_FOR_AUDIO_FRAME_CLASSIFICATION_MAPPING_NAMES = OrderedDict(
    [
        # Model for Audio Classification mapping
        ("data2vec-audio", "Data2VecAudioForAudioFrameClassification"),
        ("unispeech-sat", "UniSpeechSatForAudioFrameClassification"),
        ("wav2vec2", "Wav2Vec2ForAudioFrameClassification"),
        ("wav2vec2-conformer", "Wav2Vec2ConformerForAudioFrameClassification"),
        ("wavlm", "WavLMForAudioFrameClassification"),
    ]
)

MODEL_FOR_AUDIO_XVECTOR_MAPPING_NAMES = OrderedDict(
    [
        # Model for Audio Classification mapping
        ("data2vec-audio", "Data2VecAudioForXVector"),
        ("unispeech-sat", "UniSpeechSatForXVector"),
        ("wav2vec2", "Wav2Vec2ForXVector"),
        ("wav2vec2-conformer", "Wav2Vec2ConformerForXVector"),
        ("wavlm", "WavLMForXVector"),
    ]
)

MODEL_FOR_ZERO_SHOT_IMAGE_CLASSIFICATION_MAPPING_NAMES = OrderedDict(
    [
        # Model for Zero Shot Image Classification mapping
        ("align", "AlignModel"),
        ("altclip", "AltCLIPModel"),
        ("blip", "BlipModel"),
        ("chinese_clip", "ChineseCLIPModel"),
        ("clip", "CLIPModel"),
        ("clipseg", "CLIPSegModel"),
    ]
)

MODEL_FOR_BACKBONE_MAPPING_NAMES = OrderedDict(
    [
        # Backbone mapping
        ("bit", "BitBackbone"),
        ("convnext", "ConvNextBackbone"),
        ("convnextv2", "ConvNextV2Backbone"),
        ("dinat", "DinatBackbone"),
        ("maskformer-swin", "MaskFormerSwinBackbone"),
        ("nat", "NatBackbone"),
        ("resnet", "ResNetBackbone"),
        ("swin", "SwinBackbone"),
    ]
)

MODEL_MAPPING = _LazyAutoMapping(CONFIG_MAPPING_NAMES, MODEL_MAPPING_NAMES)
MODEL_FOR_PRETRAINING_MAPPING = _LazyAutoMapping(CONFIG_MAPPING_NAMES, MODEL_FOR_PRETRAINING_MAPPING_NAMES)
MODEL_WITH_LM_HEAD_MAPPING = _LazyAutoMapping(CONFIG_MAPPING_NAMES, MODEL_WITH_LM_HEAD_MAPPING_NAMES)
MODEL_FOR_CAUSAL_LM_MAPPING = _LazyAutoMapping(CONFIG_MAPPING_NAMES, MODEL_FOR_CAUSAL_LM_MAPPING_NAMES)
MODEL_FOR_CAUSAL_IMAGE_MODELING_MAPPING = _LazyAutoMapping(
    CONFIG_MAPPING_NAMES, MODEL_FOR_CAUSAL_IMAGE_MODELING_MAPPING_NAMES
)
MODEL_FOR_IMAGE_CLASSIFICATION_MAPPING = _LazyAutoMapping(
    CONFIG_MAPPING_NAMES, MODEL_FOR_IMAGE_CLASSIFICATION_MAPPING_NAMES
)
MODEL_FOR_ZERO_SHOT_IMAGE_CLASSIFICATION_MAPPING = _LazyAutoMapping(
    CONFIG_MAPPING_NAMES, MODEL_FOR_ZERO_SHOT_IMAGE_CLASSIFICATION_MAPPING_NAMES
)
MODEL_FOR_IMAGE_SEGMENTATION_MAPPING = _LazyAutoMapping(
    CONFIG_MAPPING_NAMES, MODEL_FOR_IMAGE_SEGMENTATION_MAPPING_NAMES
)
MODEL_FOR_SEMANTIC_SEGMENTATION_MAPPING = _LazyAutoMapping(
    CONFIG_MAPPING_NAMES, MODEL_FOR_SEMANTIC_SEGMENTATION_MAPPING_NAMES
)
MODEL_FOR_INSTANCE_SEGMENTATION_MAPPING = _LazyAutoMapping(
    CONFIG_MAPPING_NAMES, MODEL_FOR_INSTANCE_SEGMENTATION_MAPPING_NAMES
)
MODEL_FOR_UNIVERSAL_SEGMENTATION_MAPPING = _LazyAutoMapping(
    CONFIG_MAPPING_NAMES, MODEL_FOR_UNIVERSAL_SEGMENTATION_MAPPING_NAMES
)
MODEL_FOR_VIDEO_CLASSIFICATION_MAPPING = _LazyAutoMapping(
    CONFIG_MAPPING_NAMES, MODEL_FOR_VIDEO_CLASSIFICATION_MAPPING_NAMES
)
MODEL_FOR_VISION_2_SEQ_MAPPING = _LazyAutoMapping(CONFIG_MAPPING_NAMES, MODEL_FOR_VISION_2_SEQ_MAPPING_NAMES)
MODEL_FOR_VISUAL_QUESTION_ANSWERING_MAPPING = _LazyAutoMapping(
    CONFIG_MAPPING_NAMES, MODEL_FOR_VISUAL_QUESTION_ANSWERING_MAPPING_NAMES
)
MODEL_FOR_DOCUMENT_QUESTION_ANSWERING_MAPPING = _LazyAutoMapping(
    CONFIG_MAPPING_NAMES, MODEL_FOR_DOCUMENT_QUESTION_ANSWERING_MAPPING_NAMES
)
MODEL_FOR_MASKED_LM_MAPPING = _LazyAutoMapping(CONFIG_MAPPING_NAMES, MODEL_FOR_MASKED_LM_MAPPING_NAMES)
MODEL_FOR_MASKED_IMAGE_MODELING_MAPPING = _LazyAutoMapping(
    CONFIG_MAPPING_NAMES, MODEL_FOR_MASKED_IMAGE_MODELING_MAPPING_NAMES
)
MODEL_FOR_OBJECT_DETECTION_MAPPING = _LazyAutoMapping(CONFIG_MAPPING_NAMES, MODEL_FOR_OBJECT_DETECTION_MAPPING_NAMES)
MODEL_FOR_ZERO_SHOT_OBJECT_DETECTION_MAPPING = _LazyAutoMapping(
    CONFIG_MAPPING_NAMES, MODEL_FOR_ZERO_SHOT_OBJECT_DETECTION_MAPPING_NAMES
)
MODEL_FOR_DEPTH_ESTIMATION_MAPPING = _LazyAutoMapping(CONFIG_MAPPING_NAMES, MODEL_FOR_DEPTH_ESTIMATION_MAPPING_NAMES)
MODEL_FOR_SEQ_TO_SEQ_CAUSAL_LM_MAPPING = _LazyAutoMapping(
    CONFIG_MAPPING_NAMES, MODEL_FOR_SEQ_TO_SEQ_CAUSAL_LM_MAPPING_NAMES
)
MODEL_FOR_SEQUENCE_CLASSIFICATION_MAPPING = _LazyAutoMapping(
    CONFIG_MAPPING_NAMES, MODEL_FOR_SEQUENCE_CLASSIFICATION_MAPPING_NAMES
)
MODEL_FOR_QUESTION_ANSWERING_MAPPING = _LazyAutoMapping(
    CONFIG_MAPPING_NAMES, MODEL_FOR_QUESTION_ANSWERING_MAPPING_NAMES
)
MODEL_FOR_TABLE_QUESTION_ANSWERING_MAPPING = _LazyAutoMapping(
    CONFIG_MAPPING_NAMES, MODEL_FOR_TABLE_QUESTION_ANSWERING_MAPPING_NAMES
)
MODEL_FOR_TOKEN_CLASSIFICATION_MAPPING = _LazyAutoMapping(
    CONFIG_MAPPING_NAMES, MODEL_FOR_TOKEN_CLASSIFICATION_MAPPING_NAMES
)
MODEL_FOR_MULTIPLE_CHOICE_MAPPING = _LazyAutoMapping(CONFIG_MAPPING_NAMES, MODEL_FOR_MULTIPLE_CHOICE_MAPPING_NAMES)
MODEL_FOR_NEXT_SENTENCE_PREDICTION_MAPPING = _LazyAutoMapping(
    CONFIG_MAPPING_NAMES, MODEL_FOR_NEXT_SENTENCE_PREDICTION_MAPPING_NAMES
)
MODEL_FOR_AUDIO_CLASSIFICATION_MAPPING = _LazyAutoMapping(
    CONFIG_MAPPING_NAMES, MODEL_FOR_AUDIO_CLASSIFICATION_MAPPING_NAMES
)
MODEL_FOR_CTC_MAPPING = _LazyAutoMapping(CONFIG_MAPPING_NAMES, MODEL_FOR_CTC_MAPPING_NAMES)
MODEL_FOR_SPEECH_SEQ_2_SEQ_MAPPING = _LazyAutoMapping(CONFIG_MAPPING_NAMES, MODEL_FOR_SPEECH_SEQ_2_SEQ_MAPPING_NAMES)
MODEL_FOR_AUDIO_FRAME_CLASSIFICATION_MAPPING = _LazyAutoMapping(
    CONFIG_MAPPING_NAMES, MODEL_FOR_AUDIO_FRAME_CLASSIFICATION_MAPPING_NAMES
)
MODEL_FOR_AUDIO_XVECTOR_MAPPING = _LazyAutoMapping(CONFIG_MAPPING_NAMES, MODEL_FOR_AUDIO_XVECTOR_MAPPING_NAMES)

MODEL_FOR_BACKBONE_MAPPING = _LazyAutoMapping(CONFIG_MAPPING_NAMES, MODEL_FOR_BACKBONE_MAPPING_NAMES)


class AutoModel(_BaseAutoModelClass):
    _model_mapping = MODEL_MAPPING


AutoModel = auto_class_update(AutoModel)


class AutoModelForPreTraining(_BaseAutoModelClass):
    _model_mapping = MODEL_FOR_PRETRAINING_MAPPING


AutoModelForPreTraining = auto_class_update(AutoModelForPreTraining, head_doc="pretraining")


# Private on purpose, the public class will add the deprecation warnings.
class _AutoModelWithLMHead(_BaseAutoModelClass):
    _model_mapping = MODEL_WITH_LM_HEAD_MAPPING


_AutoModelWithLMHead = auto_class_update(_AutoModelWithLMHead, head_doc="language modeling")


class AutoModelForCausalLM(_BaseAutoModelClass):
    _model_mapping = MODEL_FOR_CAUSAL_LM_MAPPING


AutoModelForCausalLM = auto_class_update(AutoModelForCausalLM, head_doc="causal language modeling")


class AutoModelForMaskedLM(_BaseAutoModelClass):
    _model_mapping = MODEL_FOR_MASKED_LM_MAPPING


AutoModelForMaskedLM = auto_class_update(AutoModelForMaskedLM, head_doc="masked language modeling")


class AutoModelForSeq2SeqLM(_BaseAutoModelClass):
    _model_mapping = MODEL_FOR_SEQ_TO_SEQ_CAUSAL_LM_MAPPING


AutoModelForSeq2SeqLM = auto_class_update(
    AutoModelForSeq2SeqLM, head_doc="sequence-to-sequence language modeling", checkpoint_for_example="t5-base"
)


class AutoModelForSequenceClassification(_BaseAutoModelClass):
    _model_mapping = MODEL_FOR_SEQUENCE_CLASSIFICATION_MAPPING


AutoModelForSequenceClassification = auto_class_update(
    AutoModelForSequenceClassification, head_doc="sequence classification"
)


class AutoModelForQuestionAnswering(_BaseAutoModelClass):
    _model_mapping = MODEL_FOR_QUESTION_ANSWERING_MAPPING


AutoModelForQuestionAnswering = auto_class_update(AutoModelForQuestionAnswering, head_doc="question answering")


class AutoModelForTableQuestionAnswering(_BaseAutoModelClass):
    _model_mapping = MODEL_FOR_TABLE_QUESTION_ANSWERING_MAPPING


AutoModelForTableQuestionAnswering = auto_class_update(
    AutoModelForTableQuestionAnswering,
    head_doc="table question answering",
    checkpoint_for_example="google/tapas-base-finetuned-wtq",
)


class AutoModelForVisualQuestionAnswering(_BaseAutoModelClass):
    _model_mapping = MODEL_FOR_VISUAL_QUESTION_ANSWERING_MAPPING


AutoModelForVisualQuestionAnswering = auto_class_update(
    AutoModelForVisualQuestionAnswering,
    head_doc="visual question answering",
    checkpoint_for_example="dandelin/vilt-b32-finetuned-vqa",
)


class AutoModelForDocumentQuestionAnswering(_BaseAutoModelClass):
    _model_mapping = MODEL_FOR_DOCUMENT_QUESTION_ANSWERING_MAPPING


AutoModelForDocumentQuestionAnswering = auto_class_update(
    AutoModelForDocumentQuestionAnswering,
    head_doc="document question answering",
    checkpoint_for_example='impira/layoutlm-document-qa", revision="52e01b3',
)


class AutoModelForTokenClassification(_BaseAutoModelClass):
    _model_mapping = MODEL_FOR_TOKEN_CLASSIFICATION_MAPPING


AutoModelForTokenClassification = auto_class_update(AutoModelForTokenClassification, head_doc="token classification")


class AutoModelForMultipleChoice(_BaseAutoModelClass):
    _model_mapping = MODEL_FOR_MULTIPLE_CHOICE_MAPPING


AutoModelForMultipleChoice = auto_class_update(AutoModelForMultipleChoice, head_doc="multiple choice")


class AutoModelForNextSentencePrediction(_BaseAutoModelClass):
    _model_mapping = MODEL_FOR_NEXT_SENTENCE_PREDICTION_MAPPING


AutoModelForNextSentencePrediction = auto_class_update(
    AutoModelForNextSentencePrediction, head_doc="next sentence prediction"
)


class AutoModelForImageClassification(_BaseAutoModelClass):
    _model_mapping = MODEL_FOR_IMAGE_CLASSIFICATION_MAPPING


AutoModelForImageClassification = auto_class_update(AutoModelForImageClassification, head_doc="image classification")


class AutoModelForZeroShotImageClassification(_BaseAutoModelClass):
    _model_mapping = MODEL_FOR_ZERO_SHOT_IMAGE_CLASSIFICATION_MAPPING


AutoModelForZeroShotImageClassification = auto_class_update(
    AutoModelForZeroShotImageClassification, head_doc="zero-shot image classification"
)


class AutoModelForImageSegmentation(_BaseAutoModelClass):
    _model_mapping = MODEL_FOR_IMAGE_SEGMENTATION_MAPPING


AutoModelForImageSegmentation = auto_class_update(AutoModelForImageSegmentation, head_doc="image segmentation")


class AutoModelForSemanticSegmentation(_BaseAutoModelClass):
    _model_mapping = MODEL_FOR_SEMANTIC_SEGMENTATION_MAPPING


AutoModelForSemanticSegmentation = auto_class_update(
    AutoModelForSemanticSegmentation, head_doc="semantic segmentation"
)


class AutoModelForUniversalSegmentation(_BaseAutoModelClass):
    _model_mapping = MODEL_FOR_UNIVERSAL_SEGMENTATION_MAPPING


AutoModelForUniversalSegmentation = auto_class_update(
    AutoModelForUniversalSegmentation, head_doc="universal image segmentation"
)


class AutoModelForInstanceSegmentation(_BaseAutoModelClass):
    _model_mapping = MODEL_FOR_INSTANCE_SEGMENTATION_MAPPING


AutoModelForInstanceSegmentation = auto_class_update(
    AutoModelForInstanceSegmentation, head_doc="instance segmentation"
)


class AutoModelForObjectDetection(_BaseAutoModelClass):
    _model_mapping = MODEL_FOR_OBJECT_DETECTION_MAPPING


AutoModelForObjectDetection = auto_class_update(AutoModelForObjectDetection, head_doc="object detection")


class AutoModelForZeroShotObjectDetection(_BaseAutoModelClass):
    _model_mapping = MODEL_FOR_ZERO_SHOT_OBJECT_DETECTION_MAPPING


AutoModelForZeroShotObjectDetection = auto_class_update(
    AutoModelForZeroShotObjectDetection, head_doc="zero-shot object detection"
)


class AutoModelForDepthEstimation(_BaseAutoModelClass):
    _model_mapping = MODEL_FOR_DEPTH_ESTIMATION_MAPPING


AutoModelForDepthEstimation = auto_class_update(AutoModelForDepthEstimation, head_doc="depth estimation")


class AutoModelForVideoClassification(_BaseAutoModelClass):
    _model_mapping = MODEL_FOR_VIDEO_CLASSIFICATION_MAPPING


AutoModelForVideoClassification = auto_class_update(AutoModelForVideoClassification, head_doc="video classification")


class AutoModelForVision2Seq(_BaseAutoModelClass):
    _model_mapping = MODEL_FOR_VISION_2_SEQ_MAPPING


AutoModelForVision2Seq = auto_class_update(AutoModelForVision2Seq, head_doc="vision-to-text modeling")


class AutoModelForAudioClassification(_BaseAutoModelClass):
    _model_mapping = MODEL_FOR_AUDIO_CLASSIFICATION_MAPPING


AutoModelForAudioClassification = auto_class_update(AutoModelForAudioClassification, head_doc="audio classification")


class AutoModelForCTC(_BaseAutoModelClass):
    _model_mapping = MODEL_FOR_CTC_MAPPING


AutoModelForCTC = auto_class_update(AutoModelForCTC, head_doc="connectionist temporal classification")


class AutoModelForSpeechSeq2Seq(_BaseAutoModelClass):
    _model_mapping = MODEL_FOR_SPEECH_SEQ_2_SEQ_MAPPING


AutoModelForSpeechSeq2Seq = auto_class_update(
    AutoModelForSpeechSeq2Seq, head_doc="sequence-to-sequence speech-to-text modeling"
)


class AutoModelForAudioFrameClassification(_BaseAutoModelClass):
    _model_mapping = MODEL_FOR_AUDIO_FRAME_CLASSIFICATION_MAPPING


AutoModelForAudioFrameClassification = auto_class_update(
    AutoModelForAudioFrameClassification, head_doc="audio frame (token) classification"
)


class AutoModelForAudioXVector(_BaseAutoModelClass):
    _model_mapping = MODEL_FOR_AUDIO_XVECTOR_MAPPING


class AutoBackbone(_BaseAutoModelClass):
    _model_mapping = MODEL_FOR_BACKBONE_MAPPING


AutoModelForAudioXVector = auto_class_update(AutoModelForAudioXVector, head_doc="audio retrieval via x-vector")


class AutoModelForMaskedImageModeling(_BaseAutoModelClass):
    _model_mapping = MODEL_FOR_MASKED_IMAGE_MODELING_MAPPING


AutoModelForMaskedImageModeling = auto_class_update(AutoModelForMaskedImageModeling, head_doc="masked image modeling")


class AutoModelWithLMHead(_AutoModelWithLMHead):
    @classmethod
    def from_config(cls, config):
        warnings.warn(
            "The class `AutoModelWithLMHead` is deprecated and will be removed in a future version. Please use "
            "`AutoModelForCausalLM` for causal language models, `AutoModelForMaskedLM` for masked language models and "
            "`AutoModelForSeq2SeqLM` for encoder-decoder models.",
            FutureWarning,
        )
        return super().from_config(config)

    @classmethod
    def from_pretrained(cls, pretrained_model_name_or_path, *model_args, **kwargs):
        warnings.warn(
            "The class `AutoModelWithLMHead` is deprecated and will be removed in a future version. Please use "
            "`AutoModelForCausalLM` for causal language models, `AutoModelForMaskedLM` for masked language models and "
            "`AutoModelForSeq2SeqLM` for encoder-decoder models.",
            FutureWarning,
        )
        return super().from_pretrained(pretrained_model_name_or_path, *model_args, **kwargs)<|MERGE_RESOLUTION|>--- conflicted
+++ resolved
@@ -224,11 +224,8 @@
         ("funnel", "FunnelForPreTraining"),
         ("gpt-sw3", "GPT2LMHeadModel"),
         ("gpt2", "GPT2LMHeadModel"),
-<<<<<<< HEAD
         ("gpt_bigcode", "GPTBigCodeLMHeadModel"),
-=======
         ("gptsan-japanese", "GPTSanJapaneseForConditionalGeneration"),
->>>>>>> 7dcd8703
         ("ibert", "IBertForMaskedLM"),
         ("layoutlm", "LayoutLMForMaskedLM"),
         ("longformer", "LongformerForMaskedLM"),
