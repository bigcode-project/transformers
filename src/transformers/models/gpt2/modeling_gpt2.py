# coding=utf-8
# Copyright 2018 The OpenAI Team Authors and HuggingFace Inc. team.
# Copyright (c) 2018, NVIDIA CORPORATION.  All rights reserved.
#
# Licensed under the Apache License, Version 2.0 (the "License");
# you may not use this file except in compliance with the License.
# You may obtain a copy of the License at
#
#     http://www.apache.org/licenses/LICENSE-2.0
#
# Unless required by applicable law or agreed to in writing, software
# distributed under the License is distributed on an "AS IS" BASIS,
# WITHOUT WARRANTIES OR CONDITIONS OF ANY KIND, either express or implied.
# See the License for the specific language governing permissions and
# limitations under the License.
"""PyTorch OpenAI GPT-2 model."""

import math
import os
from dataclasses import dataclass
from typing import Optional, Tuple, Union

import torch
import torch.utils.checkpoint
from torch import nn
from torch.cuda.amp import autocast
from torch.nn import BCEWithLogitsLoss, CrossEntropyLoss, MSELoss

from ...activations import ACT2FN
from ...modeling_outputs import (
    BaseModelOutputWithPastAndCrossAttentions,
    CausalLMOutputWithCrossAttentions,
    SequenceClassifierOutputWithPast,
    TokenClassifierOutput,
)
from ...modeling_utils import PreTrainedModel, SequenceSummary
from ...pytorch_utils import Conv1D, find_pruneable_heads_and_indices, prune_conv1d_layer
from ...utils import (
    ModelOutput,
    add_code_sample_docstrings,
    add_start_docstrings,
    add_start_docstrings_to_model_forward,
    logging,
    replace_return_docstrings,
)
from ...utils.model_parallel_utils import assert_device_map, get_device_map
from .configuration_gpt2 import AttentionType, GPT2Config


logger = logging.get_logger(__name__)

_CHECKPOINT_FOR_DOC = "gpt2"
_CONFIG_FOR_DOC = "GPT2Config"

GPT2_PRETRAINED_MODEL_ARCHIVE_LIST = [
    "gpt2",
    "gpt2-medium",
    "gpt2-large",
    "gpt2-xl",
    "distilgpt2",
    # See all GPT-2 models at https://huggingface.co/models?filter=gpt2
]


def load_tf_weights_in_gpt2(model, config, gpt2_checkpoint_path):
    """Load tf checkpoints in a pytorch model"""
    try:
        import re

        import tensorflow as tf
    except ImportError:
        logger.error(
            "Loading a TensorFlow model in PyTorch, requires TensorFlow to be installed. Please see "
            "https://www.tensorflow.org/install/ for installation instructions."
        )
        raise
    tf_path = os.path.abspath(gpt2_checkpoint_path)
    logger.info(f"Converting TensorFlow checkpoint from {tf_path}")
    # Load weights from TF model
    init_vars = tf.train.list_variables(tf_path)
    names = []
    arrays = []
    for name, shape in init_vars:
        logger.info(f"Loading TF weight {name} with shape {shape}")
        array = tf.train.load_variable(tf_path, name)
        names.append(name)
        arrays.append(array.squeeze())

    for name, array in zip(names, arrays):
        name = name[6:]  # skip "model/"
        name = name.split("/")
        pointer = model
        for m_name in name:
            if re.fullmatch(r"[A-Za-z]+\d+", m_name):
                scope_names = re.split(r"(\d+)", m_name)
            else:
                scope_names = [m_name]
            if scope_names[0] == "w" or scope_names[0] == "g":
                pointer = getattr(pointer, "weight")
            elif scope_names[0] == "b":
                pointer = getattr(pointer, "bias")
            elif scope_names[0] == "wpe" or scope_names[0] == "wte":
                pointer = getattr(pointer, scope_names[0])
                pointer = getattr(pointer, "weight")
            else:
                pointer = getattr(pointer, scope_names[0])
            if len(scope_names) >= 2:
                num = int(scope_names[1])
                pointer = pointer[num]
        try:
            assert (
                pointer.shape == array.shape
            ), f"Pointer shape {pointer.shape} and array shape {array.shape} mismatched"
        except AssertionError as e:
            e.args += (pointer.shape, array.shape)
            raise
        logger.info(f"Initialize PyTorch weight {name}")
        pointer.data = torch.from_numpy(array)
    return model


class GPT2Attention(nn.Module):
    def __init__(self, config, is_cross_attention=False, layer_idx=None):
        super().__init__()
        max_positions = config.max_position_embeddings
        self.register_buffer(
            "bias", torch.tril(torch.ones((max_positions, max_positions), dtype=torch.bool)), persistent=False
        )
        self.register_buffer("masked_bias", torch.tensor(-1e4), persistent=False)
        # We don't use a buffer because the mask value depends on the dtype,
        # And the dtype will be different if upcasting.
        self.mask_value = None

        self.attention_type = AttentionType(config.attention_type)
        self.is_mqa = self.attention_type != AttentionType.MULTI_HEAD

        self.embed_dim = config.hidden_size
        self.num_heads = config.num_attention_heads
        self.head_dim = self.embed_dim // self.num_heads
        self.kv_dim = self.embed_dim if self.attention_type == AttentionType.MULTI_HEAD else self.head_dim
        self.split_size = self.embed_dim
        if self.head_dim * self.num_heads != self.embed_dim:
            raise ValueError(
                f"`embed_dim` must be divisible by num_heads (got `embed_dim`: {self.embed_dim} and `num_heads`:"
                f" {self.num_heads})."
            )

        self.scale_attn_weights = config.scale_attn_weights
        self.is_cross_attention = is_cross_attention

        # Layer-wise attention scaling, reordering, and upcasting
        self.scale_attn_by_inverse_layer_idx = config.scale_attn_by_inverse_layer_idx
        self.layer_idx = layer_idx
        self.reorder_and_upcast_attn = config.reorder_and_upcast_attn

        if self.is_cross_attention:
            if self.is_mqa:
                raise NotImplementedError(f"attention_type {self.attention_type}  for cross_attention")

            self.c_attn = Conv1D(2 * self.embed_dim, self.embed_dim)
            self.q_attn = Conv1D(self.embed_dim, self.embed_dim)
        else:
            if self.attention_type == AttentionType.MULTI_QUERY_2:
                self.q_attn = Conv1D(self.embed_dim, self.embed_dim)
                # Keys and values are shared across heads
                self.kv_attn = Conv1D(2 * self.head_dim, self.embed_dim)
            else:
                self.c_attn = Conv1D(self.embed_dim + 2 * self.kv_dim, self.embed_dim)

        self.c_proj = Conv1D(self.embed_dim, self.embed_dim)

        self.attn_dropout = nn.Dropout(config.attn_pdrop)
        self.resid_dropout = nn.Dropout(config.resid_pdrop)

        self.pruned_heads = set()

    def prune_heads(self, heads):
        if len(heads) == 0:
            return
        heads, index = find_pruneable_heads_and_indices(heads, self.num_heads, self.head_dim, self.pruned_heads)
        index_attn = torch.cat([index, index + self.split_size, index + (2 * self.split_size)])

        # Prune conv1d layers
        self.c_attn = prune_conv1d_layer(self.c_attn, index_attn, dim=1)
        self.c_proj = prune_conv1d_layer(self.c_proj, index, dim=0)

        # Update hyper params
        self.split_size = (self.split_size // self.num_heads) * (self.num_heads - len(heads))
        self.num_heads = self.num_heads - len(heads)
        self.pruned_heads = self.pruned_heads.union(heads)

<<<<<<< HEAD
    def _matmul(self, x, y, dtype=None, scale_factor=1.0):
        output_shape = (*x.size()[:-1], y.size(-1))
        if self.is_mqa:
            # Q x K: (b, sq, nh, hs) x (b, hs, sk) -> (b, sq, nh, sk)
            # A X V: (b, sq, nh, sk) x (b, sk, hs) -> (b, sq, nh, hs)
            output_view = (x.size(0), x.size(1) * x.size(2), y.size(-1))
            # No copy needed for MQA 2, or when layer_past is provided.
            x = x.reshape(*output_view[:-1], x.size(-1))
        else:
            # Q x K: (b, nh, sq, hs) x (b, nh, hs, sk) -> (b, nh, sq, sk)
            # A X V: (b, nh, sq, sk) x (b, nh, sk, hs) -> (b, nh, sq, hs)
            output_view = (x.size(0) * x.size(1), x.size(2), y.size(-1))
            # Always copies
            x = x.reshape(output_view[0], *x.size()[2:])
            # No copy when layer_past is provided.
            y = y.reshape(output_view[0], *y.size()[2:])
        # This is identical to matmul when scale_factor==1
        z = torch.empty(output_view, dtype=x.dtype if dtype is None else dtype, device=x.device)
        z = torch.baddbmm(z, x, y, beta=0, alpha=scale_factor)
        return z.view(output_shape)

    def _attn(self, query, key, value, attention_mask=None, head_mask=None, upcast=False):
=======
    def _attn(self, query, key, value, attention_mask=None, head_mask=None):
        attn_weights = torch.matmul(query, key.transpose(-1, -2))

        if self.scale_attn_weights:
            attn_weights = attn_weights / torch.full(
                [], value.size(-1) ** 0.5, dtype=attn_weights.dtype, device=attn_weights.device
            )

        # Layer-wise attention scaling
        if self.scale_attn_by_inverse_layer_idx:
            attn_weights = attn_weights / float(self.layer_idx + 1)

        if not self.is_cross_attention:
            # if only "normal" attention layer implements causal mask
            query_length, key_length = query.size(-2), key.size(-2)
            causal_mask = self.bias[:, :, key_length - query_length : key_length, :key_length].to(torch.bool)
            mask_value = torch.finfo(attn_weights.dtype).min
            # Need to be a tensor, otherwise we get error: `RuntimeError: expected scalar type float but found double`.
            # Need to be on the same device, otherwise `RuntimeError: ..., x and y to be on the same device`
            mask_value = torch.full([], mask_value, dtype=attn_weights.dtype).to(attn_weights.device)
            attn_weights = torch.where(causal_mask, attn_weights.to(attn_weights.dtype), mask_value)

        if attention_mask is not None:
            # Apply the attention mask
            attn_weights = attn_weights + attention_mask

        attn_weights = nn.functional.softmax(attn_weights, dim=-1)

        # Downcast (if necessary) back to V's dtype (if in mixed-precision) -- No-Op otherwise
        attn_weights = attn_weights.type(value.dtype)
        attn_weights = self.attn_dropout(attn_weights)

        # Mask heads if we want to
        if head_mask is not None:
            attn_weights = attn_weights * head_mask

        attn_output = torch.matmul(attn_weights, value)

        return attn_output, attn_weights

    def _upcast_and_reordered_attn(self, query, key, value, attention_mask=None, head_mask=None):
        # Use `torch.baddbmm` (a bit more efficient w/ alpha param for scaling -- from Megatron-LM)
        bsz, num_heads, q_seq_len, dk = query.size()
        _, _, k_seq_len, _ = key.size()

        # Preallocate attn_weights for `baddbmm`
        attn_weights = torch.empty(bsz * num_heads, q_seq_len, k_seq_len, dtype=torch.float32, device=query.device)

        # Compute Scale Factor
>>>>>>> 73a2ff69
        scale_factor = 1.0
        if self.scale_attn_weights:
            scale_factor /= value.size(-1) ** 0.5

        if self.scale_attn_by_inverse_layer_idx:
            scale_factor /= self.layer_idx + 1

        with autocast(enabled=False):
            attn_weights = self._matmul(
                query, key.transpose(-1, -2), dtype=torch.float32 if upcast else None, scale_factor=scale_factor
            )

        if not self.is_cross_attention:
            # if only "normal" attention layer implements causal mask
            key_length = key.size(-2)
            if self.is_mqa:
                # (b, sq, nh, sk)
                causal_mask = self.bias[None, key_length - query.size(1) : key_length, None, :key_length]
            else:
                # (b, nh, sq, sk)
                causal_mask = self.bias[None, None, key_length - query.size(-2) : key_length, :key_length]
            # torch.where expects a tensor. We use a cache to avoid recreating it every time.
            if (
                self.mask_value is None
                or self.mask_value.dtype != attn_weights.dtype
                or self.mask_value.device != attn_weights.device
            ):
                self.mask_value = torch.full(
                    [], torch.finfo(attn_weights.dtype).min, dtype=attn_weights.dtype, device=attn_weights.device
                )
            attn_weights = torch.where(causal_mask, attn_weights, self.mask_value)

        if attention_mask is not None:
            # Apply the attention mask
            attn_weights = attn_weights + attention_mask

        attn_weights = nn.functional.softmax(attn_weights, dim=-1)

        # Downcast (if necessary) back to V's dtype (if in mixed-precision) -- No-Op otherwise
        if upcast and attn_weights.dtype != torch.float32:
            raise RuntimeError("Error with upcasting, attn_weights does not have dtype torch.float32")
        attn_weights = attn_weights.type(value.dtype)
        attn_weights = self.attn_dropout(attn_weights)

        # Mask heads if we want to
        if head_mask is not None:
            attn_weights = attn_weights * head_mask

        attn_output = self._matmul(attn_weights, value)

        return attn_output, attn_weights

    def _split_heads(self, tensor, num_heads, attn_head_size, permute=True):
        """
        Splits hidden_size dim into attn_head_size and num_heads
        """
        new_shape = tensor.size()[:-1] + (num_heads, attn_head_size)
        tensor = tensor.view(new_shape)
        if permute:
            tensor = tensor.permute(0, 2, 1, 3)  # (batch, head, seq_length, head_features)
        return tensor

    def _merge_heads(self, tensor, num_heads, attn_head_size, permute=True):
        """
        Merges attn_head_size dim and num_attn_heads dim into hidden_size
        """
        if permute:
            tensor = tensor.permute(0, 2, 1, 3).contiguous()
        new_shape = tensor.size()[:-2] + (num_heads * attn_head_size,)
        return tensor.view(new_shape)

    def forward(
        self,
        hidden_states: Optional[Tuple[torch.FloatTensor]],
        layer_past: Optional[Tuple[torch.Tensor]] = None,
        attention_mask: Optional[torch.FloatTensor] = None,
        head_mask: Optional[torch.FloatTensor] = None,
        encoder_hidden_states: Optional[torch.Tensor] = None,
        encoder_attention_mask: Optional[torch.FloatTensor] = None,
        use_cache: Optional[bool] = False,
        output_attentions: Optional[bool] = False,
    ) -> Tuple[Union[torch.Tensor, Tuple[torch.Tensor, torch.Tensor]], ...]:
        if encoder_hidden_states is not None:
            if not hasattr(self, "q_attn") or not self.is_cross_attention:
                raise ValueError(
                    "If class is used as cross attention, the weights `q_attn` have to be defined. "
                    "Please make sure to instantiate class with `GPT2Attention(..., is_cross_attention=True)`."
                )

            query = self.q_attn(hidden_states)
            key, value = self.c_attn(encoder_hidden_states).split(self.split_size, dim=2)
            attention_mask = encoder_attention_mask
        else:
            if self.attention_type == AttentionType.MULTI_QUERY_2:
                query = self.q_attn(hidden_states)
                key, value = self.kv_attn(hidden_states).split((self.kv_dim, self.kv_dim), dim=2)
            else:
                query, key, value = self.c_attn(hidden_states).split((self.embed_dim, self.kv_dim, self.kv_dim), dim=2)

        query = self._split_heads(query, self.num_heads, self.head_dim, permute=not self.is_mqa)
        if not self.is_mqa:
            key = self._split_heads(key, self.num_heads, self.head_dim)
            value = self._split_heads(value, self.num_heads, self.head_dim)

        if layer_past is not None:
            past_key, past_value = layer_past
            key = torch.cat((past_key, key), dim=-2)
            value = torch.cat((past_value, value), dim=-2)

        if use_cache is True:
            present = (key, value)
        else:
            present = None

        attn_output, attn_weights = self._attn(
            query, key, value, attention_mask, head_mask, upcast=self.reorder_and_upcast_attn
        )

        attn_output = self._merge_heads(attn_output, self.num_heads, self.head_dim, permute=not self.is_mqa)
        attn_output = self.c_proj(attn_output)
        attn_output = self.resid_dropout(attn_output)

        outputs = (attn_output, present)
        if output_attentions:
            outputs += (attn_weights,)

        return outputs  # a, present, (attentions)


class GPT2MLP(nn.Module):
    def __init__(self, intermediate_size, config):
        super().__init__()
        embed_dim = config.hidden_size
        self.c_fc = Conv1D(intermediate_size, embed_dim)
        self.c_proj = Conv1D(embed_dim, intermediate_size)
        self.act = ACT2FN[config.activation_function]
        self.dropout = nn.Dropout(config.resid_pdrop)

    def forward(self, hidden_states: Optional[Tuple[torch.FloatTensor]]) -> torch.FloatTensor:
        hidden_states = self.c_fc(hidden_states)
        hidden_states = self.act(hidden_states)
        hidden_states = self.c_proj(hidden_states)
        hidden_states = self.dropout(hidden_states)
        return hidden_states


class GPT2Block(nn.Module):
    def __init__(self, config, layer_idx=None):
        super().__init__()
        hidden_size = config.hidden_size
        inner_dim = config.n_inner if config.n_inner is not None else 4 * hidden_size

        self.ln_1 = nn.LayerNorm(hidden_size, eps=config.layer_norm_epsilon)
        self.attn = GPT2Attention(config, layer_idx=layer_idx)
        self.ln_2 = nn.LayerNorm(hidden_size, eps=config.layer_norm_epsilon)

        if config.add_cross_attention:
            if config.attention_type != AttentionType.MULTI_HEAD:
                raise NotImplementedError("Cross-attention not implemented for MQA")
            self.crossattention = GPT2Attention(config, is_cross_attention=True, layer_idx=layer_idx)
            self.ln_cross_attn = nn.LayerNorm(hidden_size, eps=config.layer_norm_epsilon)

        self.mlp = GPT2MLP(inner_dim, config)

    def forward(
        self,
        hidden_states: Optional[Tuple[torch.FloatTensor]],
        layer_past: Optional[Tuple[torch.Tensor]] = None,
        attention_mask: Optional[torch.FloatTensor] = None,
        head_mask: Optional[torch.FloatTensor] = None,
        encoder_hidden_states: Optional[torch.Tensor] = None,
        encoder_attention_mask: Optional[torch.FloatTensor] = None,
        use_cache: Optional[bool] = False,
        output_attentions: Optional[bool] = False,
    ) -> Union[Tuple[torch.Tensor], Optional[Tuple[torch.Tensor, Tuple[torch.FloatTensor, ...]]]]:
        residual = hidden_states
        hidden_states = self.ln_1(hidden_states)
        attn_outputs = self.attn(
            hidden_states,
            layer_past=layer_past,
            attention_mask=attention_mask,
            head_mask=head_mask,
            use_cache=use_cache,
            output_attentions=output_attentions,
        )
        attn_output = attn_outputs[0]  # output_attn: a, present, (attentions)
        outputs = attn_outputs[1:]
        # residual connection
        hidden_states = attn_output + residual

        if encoder_hidden_states is not None:
            # add one self-attention block for cross-attention
            if not hasattr(self, "crossattention"):
                raise ValueError(
                    f"If `encoder_hidden_states` are passed, {self} has to be instantiated with "
                    "cross-attention layers by setting `config.add_cross_attention=True`"
                )
            residual = hidden_states
            hidden_states = self.ln_cross_attn(hidden_states)
            cross_attn_outputs = self.crossattention(
                hidden_states,
                attention_mask=attention_mask,
                head_mask=head_mask,
                encoder_hidden_states=encoder_hidden_states,
                encoder_attention_mask=encoder_attention_mask,
                output_attentions=output_attentions,
            )
            attn_output = cross_attn_outputs[0]
            # residual connection
            hidden_states = residual + attn_output
            outputs = outputs + cross_attn_outputs[2:]  # add cross attentions if we output attention weights

        residual = hidden_states
        hidden_states = self.ln_2(hidden_states)
        feed_forward_hidden_states = self.mlp(hidden_states)
        # residual connection
        hidden_states = residual + feed_forward_hidden_states

        if use_cache:
            outputs = (hidden_states,) + outputs
        else:
            outputs = (hidden_states,) + outputs[1:]

        return outputs  # hidden_states, present, (attentions, cross_attentions)


class GPT2PreTrainedModel(PreTrainedModel):
    """
    An abstract class to handle weights initialization and a simple interface for downloading and loading pretrained
    models.
    """

    config_class = GPT2Config
    load_tf_weights = load_tf_weights_in_gpt2
    base_model_prefix = "transformer"
    is_parallelizable = True
    supports_gradient_checkpointing = True
    _no_split_modules = ["GPT2Block"]

    def __init__(self, *inputs, **kwargs):
        super().__init__(*inputs, **kwargs)

    def _init_weights(self, module):
        """Initialize the weights."""
        if isinstance(module, (nn.Linear, Conv1D)):
            # Slightly different from the TF version which uses truncated_normal for initialization
            # cf https://github.com/pytorch/pytorch/pull/5617
            module.weight.data.normal_(mean=0.0, std=self.config.initializer_range)
            if module.bias is not None:
                module.bias.data.zero_()
        elif isinstance(module, nn.Embedding):
            module.weight.data.normal_(mean=0.0, std=self.config.initializer_range)
            if module.padding_idx is not None:
                module.weight.data[module.padding_idx].zero_()
        elif isinstance(module, nn.LayerNorm):
            module.bias.data.zero_()
            module.weight.data.fill_(1.0)

        # Reinitialize selected weights subject to the OpenAI GPT-2 Paper Scheme:
        #   > A modified initialization which accounts for the accumulation on the residual path with model depth. Scale
        #   > the weights of residual layers at initialization by a factor of 1/√N where N is the # of residual layers.
        #   >   -- GPT-2 :: https://openai.com/blog/better-language-models/
        #
        # Reference (Megatron-LM): https://github.com/NVIDIA/Megatron-LM/blob/main/megatron/model/gpt_model.py
        for name, p in module.named_parameters():
            if name == "c_proj.weight":
                # Special Scaled Initialization --> There are 2 Layer Norms per Transformer Block
                p.data.normal_(mean=0.0, std=(self.config.initializer_range / math.sqrt(2 * self.config.n_layer)))

    def _set_gradient_checkpointing(self, module, value=False):
        if isinstance(module, GPT2Model):
            module.gradient_checkpointing = value


@dataclass
class GPT2DoubleHeadsModelOutput(ModelOutput):
    """
    Base class for outputs of models predicting if two sentences are consecutive or not.

    Args:
        loss (`torch.FloatTensor` of shape `(1,)`, *optional*, returned when `labels` is provided):
            Language modeling loss.
        mc_loss (`torch.FloatTensor` of shape `(1,)`, *optional*, returned when `mc_labels` is provided):
            Multiple choice classification loss.
        logits (`torch.FloatTensor` of shape `(batch_size, num_choices, sequence_length, config.vocab_size)`):
            Prediction scores of the language modeling head (scores for each vocabulary token before SoftMax).
        mc_logits (`torch.FloatTensor` of shape `(batch_size, num_choices)`):
            Prediction scores of the multiple choice classification head (scores for each choice before SoftMax).
        past_key_values (`Tuple[Tuple[torch.Tensor]]`, *optional*, returned when `use_cache=True` is passed or when `config.use_cache=True`):
            Tuple of length `config.n_layers`, containing tuples of tensors of shape `(batch_size, num_heads,
            sequence_length, embed_size_per_head)`).

            Contains pre-computed hidden-states (key and values in the attention blocks) that can be used (see
            `past_key_values` input) to speed up sequential decoding.
        hidden_states (`tuple(torch.FloatTensor)`, *optional*, returned when `output_hidden_states=True` is passed or when `config.output_hidden_states=True`):
            Tuple of `torch.FloatTensor` (one for the output of the embeddings + one for the output of each layer) of
            shape `(batch_size, sequence_length, hidden_size)`.

            Hidden-states of the model at the output of each layer plus the initial embedding outputs.
        attentions (`tuple(torch.FloatTensor)`, *optional*, returned when `output_attentions=True` is passed or when `config.output_attentions=True`):
            Tuple of `torch.FloatTensor` (one for each layer) of shape `(batch_size, num_heads, sequence_length,
            sequence_length)`.

            GPT2Attentions weights after the attention softmax, used to compute the weighted average in the
            self-attention heads.
    """

    loss: Optional[torch.FloatTensor] = None
    mc_loss: Optional[torch.FloatTensor] = None
    logits: torch.FloatTensor = None
    mc_logits: torch.FloatTensor = None
    past_key_values: Optional[Tuple[Tuple[torch.FloatTensor]]] = None
    hidden_states: Optional[Tuple[torch.FloatTensor]] = None
    attentions: Optional[Tuple[torch.FloatTensor]] = None


GPT2_START_DOCSTRING = r"""

    This model inherits from [`PreTrainedModel`]. Check the superclass documentation for the generic methods the
    library implements for all its model (such as downloading or saving, resizing the input embeddings, pruning heads
    etc.)

    This model is also a PyTorch [torch.nn.Module](https://pytorch.org/docs/stable/nn.html#torch.nn.Module) subclass.
    Use it as a regular PyTorch Module and refer to the PyTorch documentation for all matter related to general usage
    and behavior.

    Parameters:
        config ([`GPT2Config`]): Model configuration class with all the parameters of the model.
            Initializing with a config file does not load the weights associated with the model, only the
            configuration. Check out the [`~PreTrainedModel.from_pretrained`] method to load the model weights.
"""

GPT2_INPUTS_DOCSTRING = r"""
    Args:
        input_ids (`torch.LongTensor` of shape `(batch_size, input_ids_length)`):
            `input_ids_length` = `sequence_length` if `past_key_values` is `None` else
            `past_key_values[0][0].shape[-2]` (`sequence_length` of input past key value states). Indices of input
            sequence tokens in the vocabulary.

            If `past_key_values` is used, only `input_ids` that do not have their past calculated should be passed as
            `input_ids`.

            Indices can be obtained using [`AutoTokenizer`]. See [`PreTrainedTokenizer.encode`] and
            [`PreTrainedTokenizer.__call__`] for details.

            [What are input IDs?](../glossary#input-ids)
        past_key_values (`Tuple[Tuple[torch.Tensor]]` of length `config.n_layers`):
            Contains precomputed hidden-states (key and values in the attention blocks) as computed by the model (see
            `past_key_values` output below). Can be used to speed up sequential decoding. The `input_ids` which have
            their past given to this model should not be passed as `input_ids` as they have already been computed.
        attention_mask (`torch.FloatTensor` of shape `(batch_size, sequence_length)`, *optional*):
            Mask to avoid performing attention on padding token indices. Mask values selected in `[0, 1]`:

            - 1 for tokens that are **not masked**,
            - 0 for tokens that are **masked**.

            If `past_key_values` is used, `attention_mask` needs to contain the masking strategy that was used for
            `past_key_values`. In other words, the `attention_mask` always has to have the length:
            `len(past_key_values) + len(input_ids)`

            [What are attention masks?](../glossary#attention-mask)
        token_type_ids (`torch.LongTensor` of shape `(batch_size, input_ids_length)`, *optional*):
            Segment token indices to indicate first and second portions of the inputs. Indices are selected in `[0,
            1]`:

            - 0 corresponds to a *sentence A* token,
            - 1 corresponds to a *sentence B* token.

            [What are token type IDs?](../glossary#token-type-ids)
        position_ids (`torch.LongTensor` of shape `(batch_size, sequence_length)`, *optional*):
            Indices of positions of each input sequence tokens in the position embeddings. Selected in the range `[0,
            config.max_position_embeddings - 1]`.

            [What are position IDs?](../glossary#position-ids)
        head_mask (`torch.FloatTensor` of shape `(num_heads,)` or `(num_layers, num_heads)`, *optional*):
            Mask to nullify selected heads of the self-attention modules. Mask values selected in `[0, 1]`:

            - 1 indicates the head is **not masked**,
            - 0 indicates the head is **masked**.

        inputs_embeds (`torch.FloatTensor` of shape `(batch_size, sequence_length, hidden_size)`, *optional*):
            Optionally, instead of passing `input_ids` you can choose to directly pass an embedded representation. This
            is useful if you want more control over how to convert `input_ids` indices into associated vectors than the
            model's internal embedding lookup matrix.

            If `past_key_values` is used, optionally only the last `inputs_embeds` have to be input (see
            `past_key_values`).
        use_cache (`bool`, *optional*):
            If set to `True`, `past_key_values` key value states are returned and can be used to speed up decoding (see
            `past_key_values`).
        output_attentions (`bool`, *optional*):
            Whether or not to return the attentions tensors of all attention layers. See `attentions` under returned
            tensors for more detail.
        output_hidden_states (`bool`, *optional*):
            Whether or not to return the hidden states of all layers. See `hidden_states` under returned tensors for
            more detail.
        return_dict (`bool`, *optional*):
            Whether or not to return a [`~utils.ModelOutput`] instead of a plain tuple.
"""
PARALLELIZE_DOCSTRING = r"""
    This is an experimental feature and is a subject to change at a moment's notice.

    Uses a device map to distribute attention modules of the model across several devices. If no device map is given,
    it will evenly distribute blocks across all devices.

    Args:
        device_map (`Dict[int, list]`, optional, defaults to None):
            A dictionary that maps attention modules to devices. Note that the embedding module and LMHead are always
            automatically mapped to the first device (for esoteric reasons). That means that the first device should
            have fewer attention modules mapped to it than other devices. For reference, the gpt2 models have the
            following number of attention modules:

                - gpt2: 12
                - gpt2-medium: 24
                - gpt2-large: 36
                - gpt2-xl: 48

    Example:

    ```python
    # Here is an example of a device map on a machine with 4 GPUs using gpt2-xl, which has a total of 48 attention modules:
    model = GPT2LMHeadModel.from_pretrained("gpt2-xl")
    device_map = {
        0: [0, 1, 2, 3, 4, 5, 6, 7, 8],
        1: [9, 10, 11, 12, 13, 14, 15, 16, 17, 18, 19, 20, 21],
        2: [22, 23, 24, 25, 26, 27, 28, 29, 30, 31, 32, 33, 34],
        3: [35, 36, 37, 38, 39, 40, 41, 42, 43, 44, 45, 46, 47],
    }
    model.parallelize(device_map)
    ```
"""
DEPARALLELIZE_DOCSTRING = r"""
    Moves the model to cpu from a model parallel state.

    Example:

    ```python
    # On a 4 GPU machine with gpt2-large:
    model = GPT2LMHeadModel.from_pretrained("gpt2-large")
    device_map = {
        0: [0, 1, 2, 3, 4, 5, 6, 7],
        1: [8, 9, 10, 11, 12, 13, 14, 15],
        2: [16, 17, 18, 19, 20, 21, 22, 23],
        3: [24, 25, 26, 27, 28, 29, 30, 31, 32, 33, 34, 35],
    }
    model.parallelize(device_map)  # Splits the model across several devices
    model.deparallelize()  # Put the model back on cpu and cleans memory by calling torch.cuda.empty_cache()
    ```
"""


@add_start_docstrings(
    "The bare GPT2 Model transformer outputting raw hidden-states without any specific head on top.",
    GPT2_START_DOCSTRING,
)
class GPT2Model(GPT2PreTrainedModel):
    _keys_to_ignore_on_load_missing = ["attn.masked_bias"]

    def __init__(self, config):
        super().__init__(config)

        self.embed_dim = config.hidden_size

        self.wte = nn.Embedding(config.vocab_size, self.embed_dim)
        self.wpe = nn.Embedding(config.max_position_embeddings, self.embed_dim)

        self.drop = nn.Dropout(config.embd_pdrop)
        self.h = nn.ModuleList([GPT2Block(config, layer_idx=i) for i in range(config.num_hidden_layers)])
        self.ln_f = nn.LayerNorm(self.embed_dim, eps=config.layer_norm_epsilon)

        # Model parallel
        self.model_parallel = False
        self.device_map = None
        self.gradient_checkpointing = False

        # Initialize weights and apply final processing
        self.post_init()

    @add_start_docstrings(PARALLELIZE_DOCSTRING)
    def parallelize(self, device_map=None):
        # Check validity of device_map
        self.device_map = (
            get_device_map(len(self.h), range(torch.cuda.device_count())) if device_map is None else device_map
        )
        assert_device_map(self.device_map, len(self.h))
        self.model_parallel = True
        self.first_device = "cpu" if "cpu" in self.device_map.keys() else "cuda:" + str(min(self.device_map.keys()))
        self.last_device = "cuda:" + str(max(self.device_map.keys()))
        self.wte = self.wte.to(self.first_device)
        self.wpe = self.wpe.to(self.first_device)
        # Load onto devices
        for k, v in self.device_map.items():
            for block in v:
                cuda_device = "cuda:" + str(k)
                self.h[block] = self.h[block].to(cuda_device)
        # ln_f to last
        self.ln_f = self.ln_f.to(self.last_device)

    @add_start_docstrings(DEPARALLELIZE_DOCSTRING)
    def deparallelize(self):
        self.model_parallel = False
        self.device_map = None
        self.first_device = "cpu"
        self.last_device = "cpu"
        self.wte = self.wte.to("cpu")
        self.wpe = self.wpe.to("cpu")
        for index in range(len(self.h)):
            self.h[index] = self.h[index].to("cpu")
        self.ln_f = self.ln_f.to("cpu")
        torch.cuda.empty_cache()

    def get_input_embeddings(self):
        return self.wte

    def set_input_embeddings(self, new_embeddings):
        self.wte = new_embeddings

    def _prune_heads(self, heads_to_prune):
        """
        Prunes heads of the model. heads_to_prune: dict of {layer_num: list of heads to prune in this layer}
        """
        for layer, heads in heads_to_prune.items():
            self.h[layer].attn.prune_heads(heads)

    @add_start_docstrings_to_model_forward(GPT2_INPUTS_DOCSTRING)
    @add_code_sample_docstrings(
        checkpoint=_CHECKPOINT_FOR_DOC,
        output_type=BaseModelOutputWithPastAndCrossAttentions,
        config_class=_CONFIG_FOR_DOC,
    )
    def forward(
        self,
        input_ids: Optional[torch.LongTensor] = None,
        past_key_values: Optional[Tuple[Tuple[torch.Tensor]]] = None,
        attention_mask: Optional[torch.FloatTensor] = None,
        token_type_ids: Optional[torch.LongTensor] = None,
        position_ids: Optional[torch.LongTensor] = None,
        head_mask: Optional[torch.FloatTensor] = None,
        inputs_embeds: Optional[torch.FloatTensor] = None,
        encoder_hidden_states: Optional[torch.Tensor] = None,
        encoder_attention_mask: Optional[torch.FloatTensor] = None,
        use_cache: Optional[bool] = None,
        output_attentions: Optional[bool] = None,
        output_hidden_states: Optional[bool] = None,
        return_dict: Optional[bool] = None,
    ) -> Union[Tuple, BaseModelOutputWithPastAndCrossAttentions]:
        output_attentions = output_attentions if output_attentions is not None else self.config.output_attentions
        output_hidden_states = (
            output_hidden_states if output_hidden_states is not None else self.config.output_hidden_states
        )
        use_cache = use_cache if use_cache is not None else self.config.use_cache
        return_dict = return_dict if return_dict is not None else self.config.use_return_dict

        if input_ids is not None and inputs_embeds is not None:
            raise ValueError("You cannot specify both input_ids and inputs_embeds at the same time")
        elif input_ids is not None:
            input_shape = input_ids.size()
            input_ids = input_ids.view(-1, input_shape[-1])
            batch_size = input_ids.shape[0]
        elif inputs_embeds is not None:
            input_shape = inputs_embeds.size()[:-1]
            batch_size = inputs_embeds.shape[0]
        else:
            raise ValueError("You have to specify either input_ids or inputs_embeds")

        device = input_ids.device if input_ids is not None else inputs_embeds.device

        if token_type_ids is not None:
            token_type_ids = token_type_ids.view(-1, input_shape[-1])
        if position_ids is not None:
            position_ids = position_ids.view(-1, input_shape[-1])

        if past_key_values is None:
            past_length = 0
            past_key_values = tuple([None] * len(self.h))
        else:
            past_length = past_key_values[0][0].size(-2)
        if position_ids is None:
            position_ids = torch.arange(past_length, input_shape[-1] + past_length, dtype=torch.long, device=device)
            position_ids = position_ids.unsqueeze(0).view(-1, input_shape[-1])

        # GPT2Attention mask.
        if attention_mask is not None:
            if batch_size <= 0:
                raise ValueError("batch_size has to be defined and > 0")
            attention_mask = attention_mask.view(batch_size, -1)
            # We create a 3D attention mask from a 2D tensor mask.
            # Sizes are [batch_size, 1, 1, to_seq_length]
            # So we can broadcast to [batch_size, num_heads, from_seq_length, to_seq_length]
            # this attention mask is more simple than the triangular masking of causal attention
            # used in OpenAI GPT, we just need to prepare the broadcast dimension here.
            attention_mask = attention_mask[:, None, None, :]

            # Since attention_mask is 1.0 for positions we want to attend and 0.0 for
            # masked positions, this operation will create a tensor which is 0.0 for
            # positions we want to attend and the dtype's smallest value for masked positions.
            # Since we are adding it to the raw scores before the softmax, this is
            # effectively the same as removing these entirely.
            attention_mask = attention_mask.to(dtype=self.dtype)  # fp16 compatibility
            attention_mask = (1.0 - attention_mask) * torch.finfo(self.dtype).min

        # If a 2D or 3D attention mask is provided for the cross-attention
        # we need to make broadcastable to [batch_size, num_heads, seq_length, seq_length]
        if self.config.add_cross_attention and encoder_hidden_states is not None:
            encoder_batch_size, encoder_sequence_length, _ = encoder_hidden_states.size()
            encoder_hidden_shape = (encoder_batch_size, encoder_sequence_length)
            if encoder_attention_mask is None:
                encoder_attention_mask = torch.ones(encoder_hidden_shape, device=device)
            encoder_attention_mask = self.invert_attention_mask(encoder_attention_mask)
        else:
            encoder_attention_mask = None

        # Prepare head mask if needed
        # 1.0 in head_mask indicate we keep the head
        # attention_probs has shape bsz x n_heads x N x N
        # head_mask has shape n_layer x batch x n_heads x N x N
        head_mask = self.get_head_mask(head_mask, self.config.n_layer)

        if inputs_embeds is None:
            inputs_embeds = self.wte(input_ids)
        position_embeds = self.wpe(position_ids)
        hidden_states = inputs_embeds + position_embeds

        if token_type_ids is not None:
            token_type_embeds = self.wte(token_type_ids)
            hidden_states = hidden_states + token_type_embeds

        hidden_states = self.drop(hidden_states)

        output_shape = input_shape + (hidden_states.size(-1),)

        presents = () if use_cache else None
        all_self_attentions = () if output_attentions else None
        all_cross_attentions = () if output_attentions and self.config.add_cross_attention else None
        all_hidden_states = () if output_hidden_states else None
        for i, (block, layer_past) in enumerate(zip(self.h, past_key_values)):

            # Model parallel
            if self.model_parallel:
                torch.cuda.set_device(hidden_states.device)
                # Ensure layer_past is on same device as hidden_states (might not be correct)
                if layer_past is not None:
                    layer_past = tuple(past_state.to(hidden_states.device) for past_state in layer_past)
                # Ensure that attention_mask is always on the same device as hidden_states
                if attention_mask is not None:
                    attention_mask = attention_mask.to(hidden_states.device)
                if isinstance(head_mask, torch.Tensor):
                    head_mask = head_mask.to(hidden_states.device)
            if output_hidden_states:
                all_hidden_states = all_hidden_states + (hidden_states,)

            if self.gradient_checkpointing and self.training:

                if use_cache:
                    logger.warning(
                        "`use_cache=True` is incompatible with gradient checkpointing. Setting `use_cache=False`..."
                    )
                    use_cache = False

                def create_custom_forward(module):
                    def custom_forward(*inputs):
                        # None for past_key_value
                        return module(*inputs, use_cache, output_attentions)

                    return custom_forward

                outputs = torch.utils.checkpoint.checkpoint(
                    create_custom_forward(block),
                    hidden_states,
                    None,
                    attention_mask,
                    head_mask[i],
                    encoder_hidden_states,
                    encoder_attention_mask,
                )
            else:
                outputs = block(
                    hidden_states,
                    layer_past=layer_past,
                    attention_mask=attention_mask,
                    head_mask=head_mask[i],
                    encoder_hidden_states=encoder_hidden_states,
                    encoder_attention_mask=encoder_attention_mask,
                    use_cache=use_cache,
                    output_attentions=output_attentions,
                )

            hidden_states = outputs[0]
            if use_cache is True:
                presents = presents + (outputs[1],)

            if output_attentions:
                all_self_attentions = all_self_attentions + (outputs[2 if use_cache else 1],)
                if self.config.add_cross_attention:
                    all_cross_attentions = all_cross_attentions + (outputs[3 if use_cache else 2],)

            # Model Parallel: If it's the last layer for that device, put things on the next device
            if self.model_parallel:
                for k, v in self.device_map.items():
                    if i == v[-1] and "cuda:" + str(k) != self.last_device:
                        hidden_states = hidden_states.to("cuda:" + str(k + 1))

        hidden_states = self.ln_f(hidden_states)

        hidden_states = hidden_states.view(output_shape)
        # Add last hidden state
        if output_hidden_states:
            all_hidden_states = all_hidden_states + (hidden_states,)

        if not return_dict:
            return tuple(
                v
                for v in [hidden_states, presents, all_hidden_states, all_self_attentions, all_cross_attentions]
                if v is not None
            )

        return BaseModelOutputWithPastAndCrossAttentions(
            last_hidden_state=hidden_states,
            past_key_values=presents,
            hidden_states=all_hidden_states,
            attentions=all_self_attentions,
            cross_attentions=all_cross_attentions,
        )


@add_start_docstrings(
    """
    The GPT2 Model transformer with a language modeling head on top (linear layer with weights tied to the input
    embeddings).
    """,
    GPT2_START_DOCSTRING,
)
class GPT2LMHeadModel(GPT2PreTrainedModel):
    _keys_to_ignore_on_load_missing = [r"attn.masked_bias", r"attn.bias", r"lm_head.weight"]

    def __init__(self, config):
        super().__init__(config)
        self.transformer = GPT2Model(config)
        self.lm_head = nn.Linear(config.n_embd, config.vocab_size, bias=False)

        # Model parallel
        self.model_parallel = False
        self.device_map = None

        # Initialize weights and apply final processing
        self.post_init()

    @add_start_docstrings(PARALLELIZE_DOCSTRING)
    def parallelize(self, device_map=None):
        self.device_map = (
            get_device_map(len(self.transformer.h), range(torch.cuda.device_count()))
            if device_map is None
            else device_map
        )
        assert_device_map(self.device_map, len(self.transformer.h))
        self.transformer.parallelize(self.device_map)
        self.lm_head = self.lm_head.to(self.transformer.first_device)
        self.model_parallel = True

    @add_start_docstrings(DEPARALLELIZE_DOCSTRING)
    def deparallelize(self):
        self.transformer.deparallelize()
        self.transformer = self.transformer.to("cpu")
        self.lm_head = self.lm_head.to("cpu")
        self.model_parallel = False
        torch.cuda.empty_cache()

    def get_output_embeddings(self):
        return self.lm_head

    def set_output_embeddings(self, new_embeddings):
        self.lm_head = new_embeddings

    def prepare_inputs_for_generation(self, input_ids, past_key_values=None, **kwargs):
        token_type_ids = kwargs.get("token_type_ids", None)
        # only last token for inputs_ids if past is defined in kwargs
        if past_key_values:
            input_ids = input_ids[:, -1].unsqueeze(-1)
            if token_type_ids is not None:
                token_type_ids = token_type_ids[:, -1].unsqueeze(-1)

        attention_mask = kwargs.get("attention_mask", None)
        position_ids = kwargs.get("position_ids", None)

        if attention_mask is not None and position_ids is None:
            # create position_ids on the fly for batch generation
            position_ids = attention_mask.long().cumsum(-1) - 1
            position_ids.masked_fill_(attention_mask == 0, 1)
            if past_key_values:
                position_ids = position_ids[:, -1].unsqueeze(-1)
        else:
            position_ids = None
        return {
            "input_ids": input_ids,
            "past_key_values": past_key_values,
            "use_cache": kwargs.get("use_cache"),
            "position_ids": position_ids,
            "attention_mask": attention_mask,
            "token_type_ids": token_type_ids,
        }

    @add_start_docstrings_to_model_forward(GPT2_INPUTS_DOCSTRING)
    @add_code_sample_docstrings(
        checkpoint=_CHECKPOINT_FOR_DOC,
        output_type=CausalLMOutputWithCrossAttentions,
        config_class=_CONFIG_FOR_DOC,
    )
    def forward(
        self,
        input_ids: Optional[torch.LongTensor] = None,
        past_key_values: Optional[Tuple[Tuple[torch.Tensor]]] = None,
        attention_mask: Optional[torch.FloatTensor] = None,
        token_type_ids: Optional[torch.LongTensor] = None,
        position_ids: Optional[torch.LongTensor] = None,
        head_mask: Optional[torch.FloatTensor] = None,
        inputs_embeds: Optional[torch.FloatTensor] = None,
        encoder_hidden_states: Optional[torch.Tensor] = None,
        encoder_attention_mask: Optional[torch.FloatTensor] = None,
        labels: Optional[torch.LongTensor] = None,
        use_cache: Optional[bool] = None,
        output_attentions: Optional[bool] = None,
        output_hidden_states: Optional[bool] = None,
        return_dict: Optional[bool] = None,
    ) -> Union[Tuple, CausalLMOutputWithCrossAttentions]:
        r"""
        labels (`torch.LongTensor` of shape `(batch_size, sequence_length)`, *optional*):
            Labels for language modeling. Note that the labels **are shifted** inside the model, i.e. you can set
            `labels = input_ids` Indices are selected in `[-100, 0, ..., config.vocab_size]` All labels set to `-100`
            are ignored (masked), the loss is only computed for labels in `[0, ..., config.vocab_size]`
        """
        return_dict = return_dict if return_dict is not None else self.config.use_return_dict

        transformer_outputs = self.transformer(
            input_ids,
            past_key_values=past_key_values,
            attention_mask=attention_mask,
            token_type_ids=token_type_ids,
            position_ids=position_ids,
            head_mask=head_mask,
            inputs_embeds=inputs_embeds,
            encoder_hidden_states=encoder_hidden_states,
            encoder_attention_mask=encoder_attention_mask,
            use_cache=use_cache,
            output_attentions=output_attentions,
            output_hidden_states=output_hidden_states,
            return_dict=return_dict,
        )
        hidden_states = transformer_outputs[0]

        # Set device for model parallelism
        if self.model_parallel:
            torch.cuda.set_device(self.transformer.first_device)
            hidden_states = hidden_states.to(self.lm_head.weight.device)

        lm_logits = self.lm_head(hidden_states)

        loss = None
        if labels is not None:
            # Shift so that tokens < n predict n
            shift_logits = lm_logits[..., :-1, :].contiguous()
            shift_labels = labels[..., 1:].contiguous()
            # Flatten the tokens
            loss_fct = CrossEntropyLoss()
            loss = loss_fct(shift_logits.view(-1, shift_logits.size(-1)), shift_labels.view(-1))

        if not return_dict:
            output = (lm_logits,) + transformer_outputs[1:]
            return ((loss,) + output) if loss is not None else output

        return CausalLMOutputWithCrossAttentions(
            loss=loss,
            logits=lm_logits,
            past_key_values=transformer_outputs.past_key_values,
            hidden_states=transformer_outputs.hidden_states,
            attentions=transformer_outputs.attentions,
            cross_attentions=transformer_outputs.cross_attentions,
        )

    @staticmethod
    def _reorder_cache(past: Tuple[Tuple[torch.Tensor]], beam_idx: torch.Tensor) -> Tuple[Tuple[torch.Tensor]]:
        """
        This function is used to re-order the `past_key_values` cache if [`~PreTrainedModel.beam_search`] or
        [`~PreTrainedModel.beam_sample`] is called. This is required to match `past_key_values` with the correct
        beam_idx at every generation step.
        """
        return tuple(
            tuple(past_state.index_select(0, beam_idx.to(past_state.device)) for past_state in layer_past)
            for layer_past in past
        )


@add_start_docstrings(
    """
The GPT2 Model transformer with a language modeling and a multiple-choice classification head on top e.g. for
RocStories/SWAG tasks. The two heads are two linear layers. The language modeling head has its weights tied to the
input embeddings, the classification head takes as input the input of a specified classification token index in the
input sequence).
""",
    GPT2_START_DOCSTRING,
)
class GPT2DoubleHeadsModel(GPT2PreTrainedModel):
    _keys_to_ignore_on_load_missing = [r"attn.masked_bias", r"attn.bias", r"lm_head.weight"]

    def __init__(self, config):
        super().__init__(config)
        config.num_labels = 1
        self.transformer = GPT2Model(config)
        self.lm_head = nn.Linear(config.n_embd, config.vocab_size, bias=False)
        self.multiple_choice_head = SequenceSummary(config)

        # Model parallel
        self.model_parallel = False
        self.device_map = None

        # Initialize weights and apply final processing
        self.post_init()

    @add_start_docstrings(PARALLELIZE_DOCSTRING)
    def parallelize(self, device_map=None):
        self.device_map = (
            get_device_map(len(self.transformer.h), range(torch.cuda.device_count()))
            if device_map is None
            else device_map
        )
        assert_device_map(self.device_map, len(self.transformer.h))
        self.transformer.parallelize(self.device_map)
        self.lm_head = self.lm_head.to(self.transformer.first_device)
        self.multiple_choice_head = self.multiple_choice_head.to(self.transformer.first_device)
        self.model_parallel = True

    @add_start_docstrings(DEPARALLELIZE_DOCSTRING)
    def deparallelize(self):
        self.transformer.deparallelize()
        self.transformer = self.transformer.to("cpu")
        self.lm_head = self.lm_head.to("cpu")
        self.multiple_choice_head = self.multiple_choice_head.to("cpu")
        self.model_parallel = False
        torch.cuda.empty_cache()

    def get_output_embeddings(self):
        return self.lm_head

    def set_output_embeddings(self, new_embeddings):
        self.lm_head = new_embeddings

    def prepare_inputs_for_generation(self, input_ids, past_key_values=None, **kwargs):
        token_type_ids = kwargs.get("token_type_ids", None)
        # only last token for inputs_ids if past is defined in kwargs
        if past_key_values:
            input_ids = input_ids[:, -1].unsqueeze(-1)
            if token_type_ids is not None:
                token_type_ids = token_type_ids[:, -1].unsqueeze(-1)

        attention_mask = kwargs.get("attention_mask", None)
        position_ids = kwargs.get("position_ids", None)

        if attention_mask is not None and position_ids is None:
            # create position_ids on the fly for batch generation
            position_ids = attention_mask.long().cumsum(-1) - 1
            position_ids.masked_fill_(attention_mask == 0, 1)
            if past_key_values:
                position_ids = position_ids[:, -1].unsqueeze(-1)
        else:
            position_ids = None

        return {
            "input_ids": input_ids,
            "past_key_values": past_key_values,
            "use_cache": kwargs.get("use_cache"),
            "position_ids": position_ids,
            "attention_mask": attention_mask,
            "token_type_ids": token_type_ids,
        }

    @add_start_docstrings_to_model_forward(GPT2_INPUTS_DOCSTRING)
    @replace_return_docstrings(output_type=GPT2DoubleHeadsModelOutput, config_class=_CONFIG_FOR_DOC)
    def forward(
        self,
        input_ids: Optional[torch.LongTensor] = None,
        past_key_values: Optional[Tuple[Tuple[torch.Tensor]]] = None,
        attention_mask: Optional[torch.FloatTensor] = None,
        token_type_ids: Optional[torch.LongTensor] = None,
        position_ids: Optional[torch.LongTensor] = None,
        head_mask: Optional[torch.FloatTensor] = None,
        inputs_embeds: Optional[torch.FloatTensor] = None,
        mc_token_ids: Optional[torch.LongTensor] = None,
        labels: Optional[torch.LongTensor] = None,
        mc_labels: Optional[torch.LongTensor] = None,
        use_cache: Optional[bool] = None,
        output_attentions: Optional[bool] = None,
        output_hidden_states: Optional[bool] = None,
        return_dict: Optional[bool] = None,
        **kwargs,
    ) -> Union[Tuple, GPT2DoubleHeadsModelOutput]:
        r"""
        mc_token_ids (`torch.LongTensor` of shape `(batch_size, num_choices)`, *optional*, default to index of the last token of the input):
            Index of the classification token in each input sequence. Selected in the range `[0, input_ids.size(-1) -
            1]`.
        labels (`torch.LongTensor` of shape `(batch_size, sequence_length)`, *optional*):
            Labels for language modeling. Note that the labels **are shifted** inside the model, i.e. you can set
            `labels = input_ids`. Indices are selected in `[-100, 0, ..., config.vocab_size - 1]`. All labels set to
            `-100` are ignored (masked), the loss is only computed for labels in `[0, ..., config.vocab_size - 1]`
        mc_labels (`torch.LongTensor` of shape `(batch_size)`, *optional*):
            Labels for computing the multiple choice classification loss. Indices should be in `[0, ..., num_choices]`
            where *num_choices* is the size of the second dimension of the input tensors. (see *input_ids* above)

        Return:

        Example:

        ```python
        >>> import torch
        >>> from transformers import AutoTokenizer, GPT2DoubleHeadsModel

        >>> tokenizer = AutoTokenizer.from_pretrained("gpt2")
        >>> model = GPT2DoubleHeadsModel.from_pretrained("gpt2")

        >>> # Add a [CLS] to the vocabulary (we should train it also!)
        >>> num_added_tokens = tokenizer.add_special_tokens({"cls_token": "[CLS]"})
        >>> # Update the model embeddings with the new vocabulary size
        >>> embedding_layer = model.resize_token_embeddings(len(tokenizer))

        >>> choices = ["Hello, my dog is cute [CLS]", "Hello, my cat is cute [CLS]"]
        >>> encoded_choices = [tokenizer.encode(s) for s in choices]
        >>> cls_token_location = [tokens.index(tokenizer.cls_token_id) for tokens in encoded_choices]

        >>> input_ids = torch.tensor(encoded_choices).unsqueeze(0)  # Batch size: 1, number of choices: 2
        >>> mc_token_ids = torch.tensor([cls_token_location])  # Batch size: 1

        >>> outputs = model(input_ids, mc_token_ids=mc_token_ids)
        >>> lm_logits = outputs.logits
        >>> mc_logits = outputs.mc_logits
        ```"""
        return_dict = return_dict if return_dict is not None else self.config.use_return_dict

        transformer_outputs = self.transformer(
            input_ids,
            past_key_values=past_key_values,
            attention_mask=attention_mask,
            token_type_ids=token_type_ids,
            position_ids=position_ids,
            head_mask=head_mask,
            inputs_embeds=inputs_embeds,
            use_cache=use_cache,
            output_attentions=output_attentions,
            output_hidden_states=output_hidden_states,
            return_dict=return_dict,
        )

        hidden_states = transformer_outputs[0]

        # Set device for model parallelism
        if self.model_parallel:
            torch.cuda.set_device(self.transformer.first_device)
            hidden_states = hidden_states.to(self.lm_head.weight.device)

        lm_logits = self.lm_head(hidden_states)
        mc_logits = self.multiple_choice_head(hidden_states, mc_token_ids).squeeze(-1)

        mc_loss = None
        if mc_labels is not None:
            loss_fct = CrossEntropyLoss()
            mc_loss = loss_fct(mc_logits.view(-1, mc_logits.size(-1)), mc_labels.view(-1))
        lm_loss = None
        if labels is not None:
            shift_logits = lm_logits[..., :-1, :].contiguous()
            shift_labels = labels[..., 1:].contiguous()
            loss_fct = CrossEntropyLoss()
            lm_loss = loss_fct(shift_logits.view(-1, shift_logits.size(-1)), shift_labels.view(-1))

        if not return_dict:
            output = (lm_logits, mc_logits) + transformer_outputs[1:]
            if mc_loss is not None:
                output = (mc_loss,) + output
            return ((lm_loss,) + output) if lm_loss is not None else output

        return GPT2DoubleHeadsModelOutput(
            loss=lm_loss,
            mc_loss=mc_loss,
            logits=lm_logits,
            mc_logits=mc_logits,
            past_key_values=transformer_outputs.past_key_values,
            hidden_states=transformer_outputs.hidden_states,
            attentions=transformer_outputs.attentions,
        )

    @staticmethod
    def _reorder_cache(past: Tuple[Tuple[torch.Tensor]], beam_idx: torch.Tensor) -> Tuple[Tuple[torch.Tensor]]:
        """
        This function is used to re-order the `past_key_values` cache if [`~PreTrainedModel.beam_search`] or
        [`~PreTrainedModel.beam_sample`] is called. This is required to match `past_key_values` with the correct
        beam_idx at every generation step.
        """
        return tuple(
            tuple(past_state.index_select(0, beam_idx.to(past_state.device)) for past_state in layer_past)
            for layer_past in past
        )


@add_start_docstrings(
    """
    The GPT2 Model transformer with a sequence classification head on top (linear layer).

    [`GPT2ForSequenceClassification`] uses the last token in order to do the classification, as other causal models
    (e.g. GPT-1) do.

    Since it does classification on the last token, it requires to know the position of the last token. If a
    `pad_token_id` is defined in the configuration, it finds the last token that is not a padding token in each row. If
    no `pad_token_id` is defined, it simply takes the last value in each row of the batch. Since it cannot guess the
    padding tokens when `inputs_embeds` are passed instead of `input_ids`, it does the same (take the last value in
    each row of the batch).
    """,
    GPT2_START_DOCSTRING,
)
class GPT2ForSequenceClassification(GPT2PreTrainedModel):
    _keys_to_ignore_on_load_missing = [r"h\.\d+\.attn\.masked_bias", r"lm_head.weight"]

    def __init__(self, config):
        super().__init__(config)
        self.num_labels = config.num_labels
        self.transformer = GPT2Model(config)
        self.score = nn.Linear(config.n_embd, self.num_labels, bias=False)

        # Model parallel
        self.model_parallel = False
        self.device_map = None

        # Initialize weights and apply final processing
        self.post_init()

    @add_start_docstrings_to_model_forward(GPT2_INPUTS_DOCSTRING)
    @add_code_sample_docstrings(
        checkpoint="microsoft/DialogRPT-updown",
        output_type=SequenceClassifierOutputWithPast,
        config_class=_CONFIG_FOR_DOC,
    )
    def forward(
        self,
        input_ids: Optional[torch.LongTensor] = None,
        past_key_values: Optional[Tuple[Tuple[torch.Tensor]]] = None,
        attention_mask: Optional[torch.FloatTensor] = None,
        token_type_ids: Optional[torch.LongTensor] = None,
        position_ids: Optional[torch.LongTensor] = None,
        head_mask: Optional[torch.FloatTensor] = None,
        inputs_embeds: Optional[torch.FloatTensor] = None,
        labels: Optional[torch.LongTensor] = None,
        use_cache: Optional[bool] = None,
        output_attentions: Optional[bool] = None,
        output_hidden_states: Optional[bool] = None,
        return_dict: Optional[bool] = None,
    ) -> Union[Tuple, SequenceClassifierOutputWithPast]:
        r"""
        labels (`torch.LongTensor` of shape `(batch_size,)`, *optional*):
            Labels for computing the sequence classification/regression loss. Indices should be in `[0, ...,
            config.num_labels - 1]`. If `config.num_labels == 1` a regression loss is computed (Mean-Square loss), If
            `config.num_labels > 1` a classification loss is computed (Cross-Entropy).
        """
        return_dict = return_dict if return_dict is not None else self.config.use_return_dict

        transformer_outputs = self.transformer(
            input_ids,
            past_key_values=past_key_values,
            attention_mask=attention_mask,
            token_type_ids=token_type_ids,
            position_ids=position_ids,
            head_mask=head_mask,
            inputs_embeds=inputs_embeds,
            use_cache=use_cache,
            output_attentions=output_attentions,
            output_hidden_states=output_hidden_states,
            return_dict=return_dict,
        )
        hidden_states = transformer_outputs[0]
        logits = self.score(hidden_states)

        if input_ids is not None:
            batch_size, sequence_length = input_ids.shape[:2]
        else:
            batch_size, sequence_length = inputs_embeds.shape[:2]

        assert (
            self.config.pad_token_id is not None or batch_size == 1
        ), "Cannot handle batch sizes > 1 if no padding token is defined."
        if self.config.pad_token_id is None:
            sequence_lengths = -1
        else:
            if input_ids is not None:
                sequence_lengths = (torch.ne(input_ids, self.config.pad_token_id).sum(-1) - 1).to(logits.device)
            else:
                sequence_lengths = -1
                logger.warning(
                    f"{self.__class__.__name__} will not detect padding tokens in `inputs_embeds`. Results may be "
                    "unexpected if using padding tokens in conjunction with `inputs_embeds.`"
                )

        pooled_logits = logits[torch.arange(batch_size, device=logits.device), sequence_lengths]

        loss = None
        if labels is not None:
            if self.config.problem_type is None:
                if self.num_labels == 1:
                    self.config.problem_type = "regression"
                elif self.num_labels > 1 and (labels.dtype == torch.long or labels.dtype == torch.int):
                    self.config.problem_type = "single_label_classification"
                else:
                    self.config.problem_type = "multi_label_classification"

            if self.config.problem_type == "regression":
                loss_fct = MSELoss()
                if self.num_labels == 1:
                    loss = loss_fct(pooled_logits.squeeze(), labels.squeeze())
                else:
                    loss = loss_fct(pooled_logits, labels)
            elif self.config.problem_type == "single_label_classification":
                loss_fct = CrossEntropyLoss()
                loss = loss_fct(pooled_logits.view(-1, self.num_labels), labels.view(-1))
            elif self.config.problem_type == "multi_label_classification":
                loss_fct = BCEWithLogitsLoss()
                loss = loss_fct(pooled_logits, labels)
        if not return_dict:
            output = (pooled_logits,) + transformer_outputs[1:]
            return ((loss,) + output) if loss is not None else output

        return SequenceClassifierOutputWithPast(
            loss=loss,
            logits=pooled_logits,
            past_key_values=transformer_outputs.past_key_values,
            hidden_states=transformer_outputs.hidden_states,
            attentions=transformer_outputs.attentions,
        )


@add_start_docstrings(
    """
    GPT2 Model with a token classification head on top (a linear layer on top of the hidden-states output) e.g. for
    Named-Entity-Recognition (NER) tasks.
    """,
    GPT2_START_DOCSTRING,
)
class GPT2ForTokenClassification(GPT2PreTrainedModel):
    def __init__(self, config):
        super().__init__(config)
        self.num_labels = config.num_labels

        self.transformer = GPT2Model(config)
        if hasattr(config, "classifier_dropout") and config.classifier_dropout is not None:
            classifier_dropout = config.classifier_dropout
        elif hasattr(config, "hidden_dropout") and config.hidden_dropout is not None:
            classifier_dropout = config.hidden_dropout
        else:
            classifier_dropout = 0.1
        self.dropout = nn.Dropout(classifier_dropout)
        self.classifier = nn.Linear(config.hidden_size, config.num_labels)

        # Model parallel
        self.model_parallel = False
        self.device_map = None

        # Initialize weights and apply final processing
        self.post_init()

    @add_start_docstrings_to_model_forward(GPT2_INPUTS_DOCSTRING)
    # fmt: off
    @add_code_sample_docstrings(
        checkpoint="brad1141/gpt2-finetuned-comp2",
        output_type=TokenClassifierOutput,
        config_class=_CONFIG_FOR_DOC,
        expected_loss=0.25,
        expected_output=["Lead", "Lead", "Lead", "Position", "Lead", "Lead", "Lead", "Lead", "Lead", "Lead", "Lead", "Lead"],
    )
    # fmt: on
    def forward(
        self,
        input_ids: Optional[torch.LongTensor] = None,
        past_key_values: Optional[Tuple[Tuple[torch.Tensor]]] = None,
        attention_mask: Optional[torch.FloatTensor] = None,
        token_type_ids: Optional[torch.LongTensor] = None,
        position_ids: Optional[torch.LongTensor] = None,
        head_mask: Optional[torch.FloatTensor] = None,
        inputs_embeds: Optional[torch.FloatTensor] = None,
        labels: Optional[torch.LongTensor] = None,
        use_cache: Optional[bool] = None,
        output_attentions: Optional[bool] = None,
        output_hidden_states: Optional[bool] = None,
        return_dict: Optional[bool] = None,
    ) -> Union[Tuple, TokenClassifierOutput]:
        r"""
        labels (`torch.LongTensor` of shape `(batch_size, sequence_length)`, *optional*):
            Labels for computing the sequence classification/regression loss. Indices should be in `[0, ...,
            config.num_labels - 1]`. If `config.num_labels == 1` a regression loss is computed (Mean-Square loss), If
            `config.num_labels > 1` a classification loss is computed (Cross-Entropy).
        """
        return_dict = return_dict if return_dict is not None else self.config.use_return_dict

        transformer_outputs = self.transformer(
            input_ids,
            past_key_values=past_key_values,
            attention_mask=attention_mask,
            token_type_ids=token_type_ids,
            position_ids=position_ids,
            head_mask=head_mask,
            inputs_embeds=inputs_embeds,
            use_cache=use_cache,
            output_attentions=output_attentions,
            output_hidden_states=output_hidden_states,
            return_dict=return_dict,
        )

        hidden_states = transformer_outputs[0]
        hidden_states = self.dropout(hidden_states)
        logits = self.classifier(hidden_states)

        loss = None
        if labels is not None:
            loss_fct = CrossEntropyLoss()
            loss = loss_fct(logits.view(-1, self.num_labels), labels.view(-1))

        if not return_dict:
            output = (logits,) + transformer_outputs[2:]
            return ((loss,) + output) if loss is not None else output

        return TokenClassifierOutput(
            loss=loss,
            logits=logits,
            hidden_states=transformer_outputs.hidden_states,
            attentions=transformer_outputs.attentions,
        )<|MERGE_RESOLUTION|>--- conflicted
+++ resolved
@@ -189,7 +189,6 @@
         self.num_heads = self.num_heads - len(heads)
         self.pruned_heads = self.pruned_heads.union(heads)
 
-<<<<<<< HEAD
     def _matmul(self, x, y, dtype=None, scale_factor=1.0):
         output_shape = (*x.size()[:-1], y.size(-1))
         if self.is_mqa:
@@ -212,57 +211,6 @@
         return z.view(output_shape)
 
     def _attn(self, query, key, value, attention_mask=None, head_mask=None, upcast=False):
-=======
-    def _attn(self, query, key, value, attention_mask=None, head_mask=None):
-        attn_weights = torch.matmul(query, key.transpose(-1, -2))
-
-        if self.scale_attn_weights:
-            attn_weights = attn_weights / torch.full(
-                [], value.size(-1) ** 0.5, dtype=attn_weights.dtype, device=attn_weights.device
-            )
-
-        # Layer-wise attention scaling
-        if self.scale_attn_by_inverse_layer_idx:
-            attn_weights = attn_weights / float(self.layer_idx + 1)
-
-        if not self.is_cross_attention:
-            # if only "normal" attention layer implements causal mask
-            query_length, key_length = query.size(-2), key.size(-2)
-            causal_mask = self.bias[:, :, key_length - query_length : key_length, :key_length].to(torch.bool)
-            mask_value = torch.finfo(attn_weights.dtype).min
-            # Need to be a tensor, otherwise we get error: `RuntimeError: expected scalar type float but found double`.
-            # Need to be on the same device, otherwise `RuntimeError: ..., x and y to be on the same device`
-            mask_value = torch.full([], mask_value, dtype=attn_weights.dtype).to(attn_weights.device)
-            attn_weights = torch.where(causal_mask, attn_weights.to(attn_weights.dtype), mask_value)
-
-        if attention_mask is not None:
-            # Apply the attention mask
-            attn_weights = attn_weights + attention_mask
-
-        attn_weights = nn.functional.softmax(attn_weights, dim=-1)
-
-        # Downcast (if necessary) back to V's dtype (if in mixed-precision) -- No-Op otherwise
-        attn_weights = attn_weights.type(value.dtype)
-        attn_weights = self.attn_dropout(attn_weights)
-
-        # Mask heads if we want to
-        if head_mask is not None:
-            attn_weights = attn_weights * head_mask
-
-        attn_output = torch.matmul(attn_weights, value)
-
-        return attn_output, attn_weights
-
-    def _upcast_and_reordered_attn(self, query, key, value, attention_mask=None, head_mask=None):
-        # Use `torch.baddbmm` (a bit more efficient w/ alpha param for scaling -- from Megatron-LM)
-        bsz, num_heads, q_seq_len, dk = query.size()
-        _, _, k_seq_len, _ = key.size()
-
-        # Preallocate attn_weights for `baddbmm`
-        attn_weights = torch.empty(bsz * num_heads, q_seq_len, k_seq_len, dtype=torch.float32, device=query.device)
-
-        # Compute Scale Factor
->>>>>>> 73a2ff69
         scale_factor = 1.0
         if self.scale_attn_weights:
             scale_factor /= value.size(-1) ** 0.5
