--- conflicted
+++ resolved
@@ -29,10 +29,6 @@
     """
     A fast C implementation of the tanh approximation of the GeLU activation function. See
     https://arxiv.org/abs/1606.08415.
-<<<<<<< HEAD
-=======
-
->>>>>>> 7dcd8703
     This implementation is equivalent to NewGELU and FastGELU but much faster. However, it is not an exact numerical
     match due to rounding errors.
     """
@@ -218,11 +214,8 @@
     "gelu_new": NewGELUActivation,
     "gelu_python": (GELUActivation, {"use_gelu_python": True}),
     "gelu_pytorch_tanh": PytorchGELUTanh,
-<<<<<<< HEAD
-=======
     "gelu_accurate": AccurateGELUActivation,
     "laplace": LaplaceActivation,
->>>>>>> 7dcd8703
     "linear": LinearActivation,
     "mish": MishActivation,
     "quick_gelu": QuickGELUActivation,
